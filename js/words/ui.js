--- conflicted
+++ resolved
@@ -230,11 +230,8 @@
 export var CURRENT_GLYPHS_BUTTON = null;
 export var SLOTS_MENU = null;
 export var BACK_BUTTON = null;
-<<<<<<< HEAD
 export var START_MENU = null;
-=======
 export var HINT_BUTTON = null;
->>>>>>> a323d321
 
 /**
  * How many frames to wait before requesting a redraw when an ititial
