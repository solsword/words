// ui.js
// Word game UI code.
/* global console, window, document */

"use strict";

import * as draw from "./draw.js";
import * as content from "./content.js";
import * as grid from "./grid.js";
import * as dimensions from "./dimensions.js";
import * as dict from "./dict.js";
import * as generate from "./generate.js";
import * as menu from "./menu.js";
import * as animate from "./animate.js";
import * as utils from "./utils.js";
import * as quests from "./quests.js";
import * as player from "./player.js";
import * as env from "./env.js";
import * as anarchy from "../anarchy.mjs";

/**
 * Different game modes.
 *
 * Free mode removes most constraints and lets you find words wherever
 * you'd like.
 *
 * Normal mode imposes constraints based on your player progress.
 *
 * Quiz mode lifts some but not all constraints, and also triggers some
 * extra interaction when certain quests are completed.
 */
export var MODES = [
    "free",
    "example",
    "normal",
    "quiz"
];

/**
 * The current game mode.
 * TODO: Toggle this!
 */
// export var MODE = "free";
export var MODE = "quiz";

/**
 * Sets the mode value.
 *
 * @param mode The new mode. Must be one of the MODES.
 */
export function set_mode(mode) {
    if (!MODES.includes(mode)) {
        throw ("Invalid mode '" + mode + "'!");
    }
    MODE = mode;
}

/**
 * Words used in the example finite domain.
 */
export const EXAMPLE_WORDS = [
    "ABACUS",
    "BENEVOLENCE",
    "CONCEPTUALIZATION",
    "DECADENT",
    "ENDOMETRIUM",
    "FUNCTION",
    "GABBRO",
    "HYPHENATION",
    "INFLORESCENCE",
    "JUBILEE",
    "KIDNEY",
    "LEAVENING",
    "MONGOOSE",
    "NIQAB",
    "OATH",
    "PHALANX",
    "QUADRILATERAL",
    "RADIUM",
    "SEVERANCE",
    "TRANSCENDENCE",
    "ULNA",
    "VACCINE",
    "WIZARDRY",
    "XENOPHOBIA",
    "YUCCA",
    "ZYGOTE",
];

/**
 * Is the user currently in the middle of dragging out a swipe path?
 */
var SWIPING = false;

/**
 * The time at which the most recent two mouse-down (or touch-start)
 * events occurred.
 */
var PRESS_RECORDS = [undefined, undefined];

/**
 * The position at which the most recent mouse-release (or touch-end)
 * occurred (a 2-element x/y canvas coordinate array).
 */
var LAST_RELEASE = null;

/**
 * The number of milliseconds within which a second click or tap will
 * count as a double-click/tap.
 */
export var DBL_TIMEOUT = 500;

/**
 * The maximum distance (in canvas units) between two clicks/taps for
 * them to allowed to be counted as a single double click/tap.
 */
export var DBL_DIST = 10;

/**
 * During scrolling, the view position at which the scroll was started.
 */
var SCROLL_REFERENT = null;

/**
 * An array holding 2-element tile grid x/y coordinate pairs to indicate
 * the path of the current selection. Entries could also be two element
 * arrays containing a string and an index which corresponds to the
 * glyphs that don't come from the grid.
 */
var SELECTION_PATH = [];

/**
 * An array holding 3-element [dimension, position, time] arrays that
 * include a dimension object, a 2-element tile grid x/y coordinate
 * position array, and a numerical time value in milliseconds. Each of
 * those arrays represent a single poke-in-progress which allows for
 * temporarily unlocking any single tile with an associated delay.
 */
export var ACTIVE_POKES = [];

/**
 * The delay (in seconds) from when a poke is initiated to when the tile
 * becomes unlocked.
 * TODO: adjust this
 * TODO: Add a cooldown as well?
 */
export var POKE_DELAY = 1;

/**
 * The currently-happening selection-clear animation.
 */
var SEL_CLEAR_ANIM = null;

/**
 * The currently-happening energy-clear animation.
 * TODO: remove this.
 */
var EN_CLEAR_ANIM = null;

/**
 * The number of milliseconds per frame (ideally).
 * TODO: Measure this?
 */
export const MS_PER_FRAME = 1000 / 60;

/**
 * The millisecond timestamp at the time of the previous animation
 * frame.
 */
export var PREV_FRAME_TIME = undefined;

/**
 * Whether or not to trace unlocked swipes.
 */
export var TRACE_UNLOCKED = true;

/**
 * Mouse scroll correction factors:
 */
var PIXELS_PER_LINE = 18;
var LINES_PER_PAGE = 40;

/**
 * How long to wait in case another resize occurs before actually
 * handling a resize of the screen (in milliseconds).
 * Note: If this is too short, can cause screen updates to flash in
 * Firefox.
 */
var RESIZE_TIMEOUT = 50;

/**
 * Keeps track of how many frames are left before we need to redraw
 * everything. When undefined, no redrawing will occur until some
 * interaction sets this to a number, and after drawing if the drawing
 * function doesn't specify a further waiting period, this will be set
 * back to undefined.
 */
var DO_REDRAW = null;

/**
 * The current global canvas drawing context.
 */
export var CTX;

/**
 * Which animation frame we're on. Note that this cycles back to 0 at
 * some point.
 */
export var ANIMATION_FRAME = 0;


/**
 * The node that ultimately holds all menu elements.
 */
export var MENUS_NODE = null;

/**
 * All of the different menu objects that make up the core UI.
 */
export var QUEST_MENU = null;
export var WORDS_LIST_MENU = null;
export var WORDS_SIDEBAR = null;
export var ABOUT_BUTTON = null;
export var HOME_BUTTON = null;
export var ZOOM_IN_BUTTON = null;
export var ZOOM_OUT_BUTTON = null;
export var CLEAR_SELECTION_BUTTON = null;
export var RESET_ENERGY_BUTTON = null;
export var CURRENT_GLYPHS_BUTTON = null;
export var SLOTS_MENU = null;
export var BACK_BUTTON = null;
export var HINT_BUTTON = null;

/**
 * How many frames to wait before requesting a redraw when an ititial
 * redraw attempt includes missing tile information. As long as tiles are
 * missing, a redraw will be requested at least every this many frames.
 */
var MISSING_TILE_RETRY = 10;

/**
 * How many frames to wait before requesting a redraw when there's
 * loading bars to update.
 */
var LOADING_RETRY = 10;

/**
 * A fixed array of supertiles for grid testing.
 */
var GRID_TEST_DATA;

/**
 * Tests whether a certain DOM node has another node as an ancestor or
 * not.
 *
 * @param descendant The node whose status we're interested in.
 * @param query The node we think might be an ancestor of the descendant.
 *
 * @return True if the query node is an ancestor of the descendant node,
 *     or if the two nodes are the same node. False otherwise.
 */
export function has_ancestor(descendant, query) {
    if (!descendant.parentNode) {
        return false;
    } else if (descendant.parentNode === query) {
        return true;
    } else {
        return has_ancestor(descendant.parentNode, query);
    }
}

/**
 * Retrieves the current input player's current dimension.
 *
 * @return A dimension key string indicating what dimension the current
 *     input player is in. Will return undefined before the player has
 *     been placed somewhere, or when there is no current input player.
 */
export function get_current_dimkey() {
    let pl = player.current_input_player();
    if (!pl) { return undefined; }
    return pl.position.dimension;
}

/**
 * Updates the game state when a word has been found.
 *
 * @param dimkey The dimension key string within which the match
 *     occurred.
 * @param match A 5-element array containing:
 *     0: The string name of the domain that the matched word belongs to.
 *     1: The index of the entry for that word in its domain.
 *     2: A string containing the glyph sequence that makes up that word.
 *     3: A string containing the canonical form of the word.
 *     4: An integer indicating the frequency of that word within its
 *        domain.
 *     (see dict.find_word_in_domain, which returns items 1-4)
 * @param path An array of 2-element tile grid x/y coordinate arrays that
 *     specifies a path of positions along which the word was found. Some
 *     of those positions may be undefined if extra-planar glyphs are
 *     involved in the match.
 */
export function find_word(dimkey, match, path) {
    DO_REDRAW = 0;
    let [domname, widx, glyphs, word, freq] = match;

    // Have the current player remember this word.
    let who = player.current_input_player();
    player.remember_match(
        who,
        dimkey,
        path,
        domname,
        widx,
        glyphs
    );

    // Update the quests list.
    if (QUEST_MENU) {
        QUEST_MENU.update();
    }

    // Update the words found list.
    if (WORDS_LIST_MENU) {
        WORDS_LIST_MENU.update();
    }
}

/**
 * Zooms in a bit.
 */
export function zoom_in() {
    CTX.viewport_scale *= 1.25;
    DO_REDRAW = 0;
}

/**
 * Zooms out a bit (exact inverse of zoom_in up to rounding error).
 */
export function zoom_out() {
    CTX.viewport_scale *= 1 / 1.25;
    DO_REDRAW = 0;
}

/**
 * Resets the viewport to center the tile grid origin.
 *
 * TODO: Allow the player to set their home?
 */
export function home_view() {
    let wpos = grid.world_pos([0, 0]);
    CTX.viewport_center[0] = wpos[0];
    CTX.viewport_center[1] = wpos[1];
    DO_REDRAW = 0;
}

/**
 * Swaps dimensions and moves the viewport to center the given
 * coordinates. Except in "free" mode, also unlocks a few tiles around
 * the given destination.
 *
 * @param coordinates The coordinates to move to.
 * @param dimkey (optional) The string key for the dimension to swap to.
 * @param try_unlock (optional) Whether or not to unlock tiles at the
 *     destination. Both explicit true and false control behavior, where
 *     omitting the parameter or passing undefined will give the default
 *     behavior according to the current MODE.
 */
export function warp_to(coordinates, dimkey, unlock_tiles) {
    if (unlock_tiles == undefined) {
        unlock_tiles = MODE != "free" && MODE != "quiz";
    }
    player.teleport(
        player.current_input_player(),
        coordinates,
        dimkey,
        unlock_tiles
    );
    let wpos = grid.world_pos(coordinates);
    CTX.viewport_center[0] = wpos[0];
    CTX.viewport_center[1] = wpos[1];
    DO_REDRAW = 0;
}

/**
 * Keyboard commands.
 * TODO: Document these!
 */
export var COMMANDS = {
    // DEBUG:
    "D": function (e) {
        MODE = MODES[(MODES.index(MODE) + 1) % MODES.length];
    },
    "d": function (e) {
        let cdk = get_current_dimkey();
        let fd = dimensions.key__dim(cdk);
        let nbd = dimensions.neighboring_dimension(fd, 1);
        warp_to([0, 0], dimensions.dim__key(nbd));
    },
    // DEBUG
    "s": function (e) { generate.toggle_socket_colors(); },
    " ": test_selection, // spacebar checks current word
    // escape removes all current selections
    "Escape": function () {
        clear_selection(
            // TODO: Better here?
            [0, CTX.cheight],
            {
                "color":
                    window.getComputedStyle(
                        CLEAR_SELECTION_BUTTON.element
                    ).color
            }
        );
    },
    // z removes energized elements
    "z": function () {
        clear_energy(
            RESET_ENERGY_BUTTON.center(),
            { "color": RESET_ENERGY_BUTTON.style.text_color }
        );
    },
    // tab recenters view on current/last swipe head
    "Tab": function (e) {
        if (e.preventDefault) { e.preventDefault(); }
        let lp = player.current_input_player().position.pos;
        if (lp) {
            var wpos = grid.world_pos(lp);
            CTX.viewport_center[0] = wpos[0];
            CTX.viewport_center[1] = wpos[1];
            DO_REDRAW = 0;
        }
    },
    // shows 'about' dialog
    "?": function (e) {
        ABOUT_BUTTON.press();
        DO_REDRAW = 0;
    },
    // resets the player's activity & stats
    "R": function (e) {
        player.reset_player(player.current_input_player());
        if (QUEST_MENU) {
            QUEST_MENU.update();
        }
        if (WORDS_LIST_MENU) {
            WORDS_LIST_MENU.update();
        }
        DO_REDRAW = 0;
    },
    // home and 0 reset the view to center 0, 0
    "0": home_view,
    "Home": home_view,
    // Pops a letter from the current swipe set
    //TODO handle external entries
    "Backspace": function (e) {
        if (e.preventDefault) { e.preventDefault(); }
        if (SELECTION_PATH.length > 0) {
            CURRENT_GLYPHS_BUTTON.remove_glyph();
            let removed = SELECTION_PATH.pop();
            if (removed[0] == "slots") {
                // deselect that letter from the slots menu
                SLOTS_MENU._deselect(removed[1], true);
            }
        }
        DO_REDRAW = 0;
    },
    // TODO: DEBUG
    "q": function (e) { // "find' a bunch of words for testing purposes
        for (let w of "abcdefghijklmnopqrstuvwxyz0123456789!@#$%^&*()") {
            let cdk = get_current_dimkey();
            let cd = dimensions.key__dim(cdk);
            find_word(
                cdk,
                [
                    dimensions.natural_domain(cd),
                    undefined,
                    [w],
                    w,
                    1
                ],
                []
            );
        }
    },
    "H": function(){

        let paths = find_paths("PEA");
        let first_letters = paths.map(path => path[0].pos);
        animate_lines(first_letters,
            [ CTX.cwidth/2, 0 ], 
            { "color": "#0f6" }, animate.SECOND);

    }
};

/**
 * Keyboard commands for the grid test.
 */
var GRID_TEST_COMMANDS = {
};

/**
 * Clears the selection, animating lines from each selected tile to the
 * given destination. Just clears it instantly without animation if no
 * destination is given.
 *
 * @param destination (optional) A 2-element view-coordinate x/y array
 *     specifying where to animate lines to (from each glyph that becomes
 *     unselected). If omitted no lines will be drawn.
 * @param style (optional) A style object to be applied to the lines
 *     drawn when a destination is given. Ignored if there is no
 *     destination.
 */
export function clear_selection(destination, style) {
    if (destination == undefined) {
        SELECTION_PATH = [];
        CURRENT_GLYPHS_BUTTON.set_glyphs([]);
        SLOTS_MENU.clear_selection();
        if (SEL_CLEAR_ANIM != null) {
            animate.stop_animation(SEL_CLEAR_ANIM);
            SEL_CLEAR_ANIM = null;
        }
    } else {
        if (SEL_CLEAR_ANIM != null) {
            if (!animate.is_active(SEL_CLEAR_ANIM)) {
                SEL_CLEAR_ANIM = null;
            } else {
                return; // there's a clear animation already in-flight
            }
        }
        let lines = [];
        for (let gp of SELECTION_PATH) {
            if (typeof gp[0] != "string") {
                var wp = grid.world_pos(gp);
                var vp = draw.view_pos(CTX, wp);
                lines.push(
                    new animate.MotionLine(
                        animate.MOMENT,
                        undefined,
                        vp,
                        destination,
                        style
                    )
                );
            }
        }
        SEL_CLEAR_ANIM = new animate.AnimGroup(
            lines,
            function () {
                SELECTION_PATH = [];
                CURRENT_GLYPHS_BUTTON.set_glyphs([]);
                SLOTS_MENU.clear_selection();
            }
        );
        animate.activate_animation(SEL_CLEAR_ANIM);
    }
    DO_REDRAW = 0;
}

/**
 * Clears energized positions, animating lines to the given destination
 * in the given style. If destination is undefined, just clears things
 * immediately.
 *
 * @param destination (optional) A 2-element view-coordinate x/y array
 *     specifying where to animate lines to (from each energized element
 *     that becomes de-energized). If omitted no lines will be drawn.
 * @param style (optional) A style object to be applied to the lines
 *     drawn when a destination is given. Ignored if there is no
 *     destination.
 */
export function clear_energy(destination, style) {
    if (destination == undefined) {
        content.reset_energy();
        if (EN_CLEAR_ANIM != null) {
            animate.stop_animation(EN_CLEAR_ANIM);
            EN_CLEAR_ANIM = null;
        }
        DO_REDRAW = 0;
    } else {
        if (EN_CLEAR_ANIM != null) {
            if (!animate.is_active(EN_CLEAR_ANIM)) {
                EN_CLEAR_ANIM = null;
            } else {
                return; // there's a clear animation already in-flight
            }
        }
        var lines = [];
        content.energized_positions().forEach(
            function (entry) {
                var gp = entry.position;
                var wp = grid.world_pos(gp);
                var vp = draw.view_pos(CTX, wp);
                lines.push(
                    new animate.MotionLine(
                        animate.INSTANT,
                        undefined,
                        vp,
                        destination,
                        style
                    )
                );
            }
        );
        EN_CLEAR_ANIM = new animate.AnimGroup(
            lines,
            function () { content.reset_energy(); }
        );
        animate.activate_animation(EN_CLEAR_ANIM);
        DO_REDRAW = 0;
    }
    DO_REDRAW = 0;
}

/**
 * Tests whether the current selection is a valid word, and if it is,
 * triggers find_word, perhaps multiple times (once for each match). In
 * any case it will provide UI feedback by flashing the edge of the
 * glyphs button with a certain color: red for a non-word, yellow for a
 * valid word that's not reachable, and white for a valid word (the menu
 * will also be emptied in that case as the match is recorded).
 */
export function test_selection() {
    let domains = new Set();
    let cdk = get_current_dimkey();
    let cd = dimensions.key__dim(cdk);

    // determine all domains involved
    for (let gp of SELECTION_PATH) {
        if (typeof gp[0] == "string") {
            continue; // skip non-grid entries
        }
        let tile = content.tile_at(cd, gp);
        if (tile != null) {
            for (let domain of generate.domains_list(tile.domain)) {
                domains.add(domain);
            }
        }
    }
    // backup in case there are no domains from tiles
    if (domains.size == 0) {
        let natural_domain = (dimensions.natural_domain(cd));
        for (let component of generate.domains_list(natural_domain)) {
            domains.add(component);
        }
    }

    let matches = dict.check_word(CURRENT_GLYPHS_BUTTON.glyphs, domains);

    // If we didn't find any matches, consider custom words from the
    // current domain
    if (matches.length == 0 && dimensions.kind(cd) == "custom") {
        matches = dimensions.pocket_matches(
            cd,
            CURRENT_GLYPHS_BUTTON.glyphs.join("")
        );
    }

    // If we didn't find any custom matches, consider personal matches
    if (matches.length == 0) {
        matches = player.personal_matches(
            player.current_input_player(),
            CURRENT_GLYPHS_BUTTON.glyphs.join("")
        );
    }

    if (matches.length > 0) { // Found a match
        let in_reach = false; // is this match within reach?
        // TODO: Implement reach > 0
        if (MODE == "free" || MODE == "quiz") {
            in_reach = true;
        } else {
            for (let gp of SELECTION_PATH) {
                if (content.is_unlocked(cdk, gp)) {
                    in_reach = true;
                    break;
                }
            }
        }
        if (in_reach) { // Match is in-reach
            // clear our swipes and glyphs and add to our words found
            player.add_unlocked(
                player.current_input_player(),
                cdk,
                SELECTION_PATH.filter(e => typeof e[0] != "string")
            );
            for (let m of matches) {
                find_word(cdk, m, SELECTION_PATH.slice());
            }
            clear_selection(
                [ CTX.cwidth/2, CTX.cheight ],
                { "color": "#fff" }
            );
            // Highlight in white
            CURRENT_GLYPHS_BUTTON.flash("#fff");
        } else { // Valid word but it's not in-reach
            // Highlight in yellow
            CURRENT_GLYPHS_BUTTON.flash("#ff2");
        }
    } else { // No match found: highlight in red
        CURRENT_GLYPHS_BUTTON.flash("#f22");
    }
    DO_REDRAW = 0;
}


/**
 * determines the primary canvas coordinates for a mouse click/move or
 * touch event.
 *
 * @param e a mouse or touch event object.
 * @return a 2-element array containing x/y canvas coordinates for the
 *     primary location of the given event. for multi-touch events, the
 *     location of the first touch is used.
 */
export function canvas_position_of_event(e) {
    if (e.touches) {
        e = e.touches[0];
    }
    if (e.clientX == undefined || e.clientY == undefined) {
        throw "Bad event position";
    }
    var client_x = e.clientX - CTX.bounds.left;
    var client_y = e.clientY - CTX.bounds.top;
    return [
        client_x * CTX.cwidth / CTX.bounds.width,
        client_y * CTX.cheight / CTX.bounds.height
    ];
}

/**
 * function for determining which kind of "click" an event is, including
 * touch events.
 *
 * @param e a touch or click event.
 *
 * @return a string; one of "primary", "secondary", "tertiary", or
 *     "auxiliary", based on the type of click. with a mouse, left-click
 *     (for a right-handed setup) is primary, right-click is secondary,
 *     middle-click is tertiary, and anything else is auxiliary.
 *     for a touch event, a single touch is primary and any kind of
 *     multi-touch is tertiary.
 */
export function which_click(e) {
    if (e.touches) {
        if (e.touches.length > 1) {
            return "tertiary";
        } else {
            return "primary";
        }
    } else {
        if (e.button == 0) {
            return "primary";
        } else if (e.button == 1) {
            return "tertiary";
        } else if (e.button == 2) {
            return "secondary";
        } else {
            return "auxiliary";
        }
    }
}

/**
 * Updates the canvas size. Called on resize after a timeout.
 * TODO: Fix screen flashing in Firefox when resizing width larger...
 */
export function update_canvas_size() {
    let canvas = document.getElementById("canvas");
    let bounds = canvas.getBoundingClientRect();
    let car = bounds.width / bounds.height;
    let target_height = Math.max(200, Math.min(600, 1.2 * bounds.height));
    canvas.width = target_height * car;
    canvas.height = target_height;
    CTX.cwidth = canvas.width;
    CTX.cheight = canvas.height;
    CTX.middle = [CTX.cwidth / 2, CTX.cheight / 2];
    CTX.bounds = bounds;
    DO_REDRAW = 0;
    menu.notify_resize(bounds.width, bounds.height);
}

/**
 * Call this function to update the glyphs shown on the
 * CURRENT_GLYPHS_BUTTON based on the contents of the CURRENT_SWIPES.
 */
export function update_current_glyphs() {
    var glyphs = [];
    let cdk = get_current_dimkey();
    let cd = dimensions.key__dim(cdk);
    for (let gp_or_index of SELECTION_PATH) {
        let g;
        if (typeof gp_or_index[0] == "string") {
            if (gp_or_index[0] == "slots") {
                g = SLOTS_MENU.get_glyph(gp_or_index[1]); //TO DO
                if (g == undefined) {
                    //TODO maybe clean up the entry?
                    continue;
                }
            }
        } else {
            g = content.tile_at(cd, gp_or_index).glyph;
            if (g == undefined) { // should never happen in theory:
                console.warn(
                    "Internal Error: update_current_glyphs found"
                    + " undefined glyph at: " + gp_or_index
                );
                g = "?";
            }
        }
        glyphs.push(g);
    }
    CURRENT_GLYPHS_BUTTON.set_glyphs(glyphs);
}


/**
 * Event handler for the start of a primary-button click or single-point
 * touch.
 *
 * @param ctx The canvas context to use.
 * @param e The event being handled.
 */
function handle_primary_down(ctx, e) {
    // dispatch to menu system first:
    var vpos = canvas_position_of_event(e);
    var wpos = draw.world_pos(ctx, vpos);
    var gpos = grid.grid_pos(wpos);
    var head = find_swipe_head();
    let cdk = get_current_dimkey();
    let cd = dimensions.key__dim(cdk);
    var tile = content.tile_at(cd, gpos);
    if (tile.domain == "__active__") {
        // an active element: just energize it
        // TODO: Energize preconditions
        content.energize_tile(cd, gpos);
    } else {
        // a normal tile: select it
        if (
            !is_selected(gpos)
            && (head == null || grid.is_neighbor(head, gpos))
            && tile.glyph != undefined
        ) {
            SELECTION_PATH.push(gpos);
            update_current_glyphs();
        }
        SWIPING = true;
    }
    DO_REDRAW = 0;
}



/**
 * Event handler for the start of a middle-button click or multi-point
 * touch.
 *
 * @param ctx The canvas context to use.
 * @param e The event being handled.
 */
function handle_tertiary_down(ctx, e) {
    var vpos = canvas_position_of_event(e);
    SCROLL_REFERENT = vpos.slice();
}

/**
 * Event handler for the end of a primary-button click or single-point
 * touch.
 *
 * @param ctx The canvas context to use.
 * @param e The event being handled.
 */
function handle_primary_up(ctx, e) {
    // dispatch to menu system first:
    var vpos = canvas_position_of_event(e);

    // No matter what, we're not swiping any more
    SWIPING = false;

    // Get current dimension
    let cdk = get_current_dimkey();
    let cd = dimensions.key__dim(cdk);

    // Check for double-click/tap:
    let isdbl = false;
    if (LAST_RELEASE != null) {
        let dx = vpos[0] - LAST_RELEASE[0];
        let dy = vpos[1] - LAST_RELEASE[1];
        let dt = window.performance.now() - PRESS_RECORDS[0];
        let rdist = Math.sqrt(dx * dx + dy * dy);
        isdbl = dt <= DBL_TIMEOUT && rdist <= DBL_DIST;
    }

    if (isdbl) {
        // This is a double-click or double-tap

        // TODO: The first click of the double-click always selects the
        // current letter, so the double-click is always treated as a
        // cancel, and never as a poke! Fix that!

        // Find grid position
        let wp = draw.world_pos(ctx, vpos);
        let gp = grid.grid_pos(wp);

        // Figure out if we're on part of a swipe:
        let cancel_from = undefined;
        for (let i = 0; i < SELECTION_PATH.length; ++i) {
            let sel_gp = SELECTION_PATH[i];
            if ("" + gp == "" + sel_gp) {
                cancel_from = i;
                break;
            }
        }

        if (cancel_from != undefined) {
            // We double-tapped a swiped glyph to cancel it

            // Find adjacent grid positions from swipe
            let prior = undefined;
            let next = undefined;
            if (cancel_from > 0) {
                prior = SELECTION_PATH[cancel_from - 1];
            }
            if (cancel_from < SELECTION_PATH.length) {
                next = SELECTION_PATH[cancel_from + 1];
            }

            // Check continuity
            if (prior != undefined && next != undefined) {
                if (grid.is_neighbor(prior, next)) {
                    // Cut out just the one glyph and stitch the rest
                    // together:
                    SELECTION_PATH.splice(cancel_from, 1);
                } else {
                    // First deselect any affected non-grid letters
                    for (let entry of SELECTION_PATH.slice(cancel_from)) {
                        if (entry[0] == "slots") {
                            SLOTS_MENU._deselect(entry[1], true);
                        }
                    }
                    // Cut off everything after the target:
                    SELECTION_PATH = SELECTION_PATH.slice(0, cancel_from);
                }
            } else {
                // First or last entry: splice it out
                SELECTION_PATH.splice(cancel_from, 1);
            }
            update_current_glyphs();
        } else {
            // We double-tapped an open spot to poke it

            // Check adjacency
            let wp = draw.world_pos(ctx, vpos);
            let gp = grid.grid_pos(wp);
            let valid = false;
            if (MODE == "free" || MODE == "quiz") {
                valid = false;
            } else {
                // TODO: Use reach here
                for (let d = 0; d < 6; ++d) {
                    let np = grid.neighbor(gp, d);
                    if (content.is_unlocked(cdk, np)) {
                        valid = true;
                        break;
                    }
                }
            }
            if (valid) {
                // Get rid of last selection entry & update glyphs
                SELECTION_PATH.pop();
                update_current_glyphs();
                // Check for already-active poke here
                let entry = [ cd, gp, window.performance.now() ];
                let found = undefined;
                for (let i = 0; i < ACTIVE_POKES.length; ++i) {
                    if (
                        dimensions.same(ACTIVE_POKES[i][0], entry[0])
                        && utils.equivalent(ACTIVE_POKES[i][1], entry[1])
                    ) {
                        found = i;
                        break;
                    }
                }
                if (found != undefined) {
                    // Cancel the poke
                    ACTIVE_POKES.splice(found, 1);
                } else {
                    // Add entry to active pokes list:
                    ACTIVE_POKES.push(entry);
                    // TODO: limit based on player...
                    if (ACTIVE_POKES.length > content.POKE_LIMIT) {
                        ACTIVE_POKES.shift();
                    }
                }
            }
        }
        DO_REDRAW = 0;
    } else {
        // this is just a normal mouseup
        if (SELECTION_PATH.length == 0) {
            return;
        }
        update_current_glyphs();
        DO_REDRAW = 0;
    }
}


/**
 * Event handler for the end of a middle-button click or multi-point
 * touch.
 *
 * @param ctx The canvas context to use.
 * @param e The event being handled.
 */
function handle_tertiary_up(ctx, e) {
    var vpos = canvas_position_of_event(e);
    SCROLL_REFERENT = null;
}

/**
 * Event handler for movement of the mouse and/or movement of the primary
 * touch point during a touch-and-drag.
 *
 * @param ctx The canvas context to use.
 * @param e The event being handled.
 */
function handle_movement(ctx, e) {
    // position of the event
    var vpos = canvas_position_of_event(e);

    // Get current dimension
    let cdk = get_current_dimkey();
    if (cdk == undefined) {
        console.log("BAD");
    }
    let cd = dimensions.key__dim(cdk);

    if (SCROLL_REFERENT != null) {
        // scrolling w/ aux button or two fingers
        var dx = vpos[0] - SCROLL_REFERENT[0];
        var dy = vpos[1] - SCROLL_REFERENT[1];

        SCROLL_REFERENT = vpos.slice();

        CTX.viewport_center[0] -= dx;
        CTX.viewport_center[1] += dy;
        DO_REDRAW = 0;
    } else if (SWIPING && SELECTION_PATH.length > 0) {
        // swiping w/ primary button or one finger
        var wpos = draw.world_pos(CTX, vpos);
        var gpos = grid.grid_pos(wpos);
        var prev = find_swipe_head(1);
        var head = find_swipe_head();
        var is_used = false;
        var is_prev = false;
        var is_head = false;
        for (let idx = 0; idx < SELECTION_PATH.length; ++idx) {
            let prpos = SELECTION_PATH[idx];
            if ("" + prpos == "" + gpos) {
                is_used = true;
                if (idx == SELECTION_PATH.length - 1) {
                    is_head = true;
                } else if (idx == SELECTION_PATH.length - 2) {
                    is_prev = true;
                }
            }
        }
        if (is_used) {
            if (
                is_prev
             && typeof SELECTION_PATH[SELECTION_PATH.length-1][0] != "string"
            ) {
                SELECTION_PATH.pop();
                update_current_glyphs();
                DO_REDRAW = 0;
            }
            // else do nothing, we're on a tile that's already part of the
            // current swipe.
        } else {
            // for tiles that aren't part of the swipe already, and
            // which *are* loaded:
            var tile = content.tile_at(cd, gpos);
            if (
                (head == null || grid.is_neighbor(head, gpos))
             && tile.glyph != undefined
             && tile.domain != "__active__"
             && tile.domain != "__empty__"
            ) {
                // add them if they're a neighbor of the head
                // (and not unloaded, and not an object)
                SELECTION_PATH.push(gpos);
                update_current_glyphs();
                DO_REDRAW = 0;
            }
        }
    } // else ignore this event
}


/**
 * Event handler for scroll wheel motion.
 *
 * @param ctx The canvas context to use.
 * @param e The event being handled.
 */
function handle_wheel(ctx, e) {
    var unit = e.deltaMode;
    var dx = e.deltaX;
    var dy = e.deltaY;

    // normalize units to pixels:
    if (unit == 1) {
        dx *= PIXELS_PER_LINE;
        dy *= PIXELS_PER_LINE;
    } else if (unit == 2) {
        dx *= PIXELS_PER_LINE * LINES_PER_PAGE;
        dy *= PIXELS_PER_LINE * LINES_PER_PAGE;
    }

    CTX.viewport_center[0] += dx;
    CTX.viewport_center[1] -= dy;
    DO_REDRAW = 0;
}

/**
 * Sets up the canvas object and initializes the CTX and DO_REDRAW
 * variables.
 *
 * @return The canvas element of the document for which setup was
 *     performed.
 */
export function setup_canvas() {
    // set up canvas context
    let canvas = document.getElementById("canvas");
    CTX = canvas.getContext("2d");
    update_canvas_size();
    CTX.viewport_size = canvas.width;
    CTX.viewport_center = [0, 0];
    var screensize = Math.min(window.innerWidth, window.innerHeight);
    if (screensize < 500) {
        // Smaller devices
        CTX.viewport_scale = draw.LARGE_SCALE;
    } else {
        CTX.viewport_scale = draw.DEFAULT_SCALE;
    }
    DO_REDRAW = 0;
    return canvas;
}

/**
 * Figures out whether this event targets a menu or not. If the click's
 * target is a descendant of the MENUS_NODE rather than some other part
 * of the page, as long as we didn't hit a menu_area element, we must
 * have hit a real menu.
 *
 * @param e The event object to inquire about.
 *
 * @return True if that event hit a menu.
 */
export function event_targets_a_menu(e) {
    return (
        has_ancestor(e.target, MENUS_NODE)
     && (
             !e.target.classList
          || !e.target.classList.contains("menu_area")
        )
    );
}

/**
 * Sets up the UI components, including attaching the various event
 * handlers and initiating the first call to draw_frame.
 *
 * @param starting_dimension A dimension object that the game should
 *     start out in.
 *
 * TODO: use a player to define starting location instead?
 */
export function init(starting_dimension) {
    // Grab handle for the menus node
    MENUS_NODE = document.getElementById("menus");

    // Set up the player
    setup_player(starting_dimension.seed); // TODO: Different seed?

    // Set up the canvas
    let canvas = setup_canvas();

    // Initialize the menu system
    menu.init_menus([canvas.width, canvas.height]);

    // Unlock initial tiles
    // TODO: Better/different here?
    // TODO: Add starting place?
    let agent = player.current_input_player();
    let sdk = dimensions.dim__key(starting_dimension);
    let unlocks = player.unlocks_in_dimension(agent, sdk);
    if (unlocks.length == 0) {
        warp_to([0, 0], sdk);
    } else { // player already has tiles unlocked in this dimension
        // TODO: Warp to the player's current dimension if we load a
        // player?
        let last = unlocks[unlocks.length - 1];
        warp_to(last[0], sdk, false);
    }

    if (MODE == "example") {
        // Demo quests
        let bonus_dimension = {
            "kind": "custom",
            "layout": "dense",
            "flavor": "bare",
            "domain": "English",
            "seed": 10985,
            "words": EXAMPLE_WORDS
        };
        let bdk = dimensions.dim__key(bonus_dimension);

        // Quest chain:
        let inner_quest = quests.new_quest(
            "hunt",
            // bonus_words.slice(0, 3),
            [ "ZYGOTE" ],
            EXAMPLE_WORDS.slice(3, 8),
            [ // rewards
                [ "exp", ["acuity", 60] ],
                [ "exp", ["dexterity", 60] ],
                [ "return" ],
                [
                    "quest",
                    quests.new_quest(
                        "big",
                        [5, 3], // length, #
                        [7, 4],
                        [ // rewards
                            [ "exp", ["concentration", 30] ],
                            [ "exp", ["intuition", 30] ],
                            [ "exp", ["compassion", 30] ],
                            [ "refresh", 3 ],
                        ]
                    )
                ],
            ]
        );
        quests.bind_dimension(inner_quest, bdk);

        // Default quest
        // Grant starting quest
        // TODO: Better/different here?
        let starting_quest = quests.new_quest(
            "stretch",
            3,
            15,
            [ // rewards
                [ "exp", ["creativity", 100] ],
                [ "exp", ["leadership", 100] ],
                [
                    "quest",
                    quests.new_quest(
                        "encircle",
                        8,
                        16,
                        [ // rewards
                            [ "exp", ["memory", 120] ],
                            [ "portal", [ bdk, [0, 0] ] ],
                            [ "quest", inner_quest ],
                        ]
                    )
                ],
            ]
        );
        grant_quest(starting_quest);
    } else if (MODE == "quiz") {
        // Adds a hunt quest for quiz mode with the given word list
        // TODO: Stop duplicating this quest!!!
        let quiz_quest = quests.new_quest(
            "hunt",
            starting_dimension.words.slice(),
            [],
            [ [ "finish_quiz" ] ]
        );
        // TODO: build an grant_quest function for this boilerplate?
        grant_quest(quiz_quest);
    }

    // kick off animation
    window.requestAnimationFrame(draw_frame);

    // Listen for window resizes but wait until RESIZE_TIMEOUT after the last
    // consecutive one to do anything.
    var timer_id = undefined;
    window.addEventListener("resize", function () {
        if (timer_id != undefined) {
            window.clearTimeout(timer_id);
            timer_id = undefined;
        }
        timer_id = window.setTimeout(
            function () {
                timer_id = undefined;
                update_canvas_size();
            },
            RESIZE_TIMEOUT
        );
    });

    // set up menus:
    QUEST_MENU = new menu.QuestList(
        player.current_input_player(),
        "right",
        "quests"
    );
    // TODO: How to make sure items are updated when a reward is
    // claimed?!?

    WORDS_LIST_MENU = new menu.WordList(
        player.current_input_player(),
        "https://<lang>.wiktionary.org/wiki/<item>",
        "right",
        "words"
    );
    // TODO: Swap words list when dimension changes
    // TODO: Some way to see lists from non-current dimensions?

    // Adding slots menu, the contents are currently predetermined.
    // TODO: How to add/remove glyphs based on player progression
    SLOTS_MENU = new menu.SlotsMenu(
        ["A", "E", "I", "O", "U"],
        function (menu, index) { // select function
            splice_glyph("slots", index);
        },
        function (menu, index) {
            unsplice_glyph("slots", index);
        },
        "🎒",
        "left"
    );

    // In quiz mode, add a button to return to the quiz builder
    if (MODE == "quiz") {
        // Back dialog and toggle button for quiz mode
        let back_dialog = null;
        let cleanup_back = function () { back_dialog = null; };
        BACK_BUTTON = new menu.ButtonMenu(
            "↶",
            function () {
                if (back_dialog == null) {
                    // Create a dialog
                    back_dialog = new menu.Dialog(
                        (
                            "If you go back, your progress will be lost."
                          + " Are you sure you want to return to the puzzle"
                          + " builder page?"
                        ),
                        cleanup_back,
                        [
                            {
                                "text": "Yes",
                                "action": function () {
                                    cleanup_back();
                                    // go back to the quiz builder page
                                    window.location.assign("/start_quiz.html");
                                }
                            },
                            { "text": "Cancel", "action": cleanup_back }
                        ]
                    );
                } else {
                    // Remove the existing dialog
                    back_dialog.cancel();
                }
            },
            "left"
        );
    } else { // in non-quiz modes, add a home button
        HOME_BUTTON = new menu.ButtonMenu(
            "🏠",
            home_view,
            "left"
        );
    }

    ZOOM_IN_BUTTON = new menu.ButtonMenu(
        "+",
        zoom_in,
        "top"
    );

    ZOOM_OUT_BUTTON = new menu.ButtonMenu(
        "–",
        zoom_out,
        "top"
    );

    CLEAR_SELECTION_BUTTON = new menu.ButtonMenu(
        "⊗",
        function () {
            clear_selection(
                // TODO: Better here?
                [0, CTX.cheight],
                {
                    "color":
                        window.getComputedStyle(
                            CLEAR_SELECTION_BUTTON.element
                        ).color
                }
            );
        },
        "bottom",
        "clear_selection"
    );

    CURRENT_GLYPHS_BUTTON = new menu.GlyphsMenu(
        "",
        test_selection,
        "bottom",
        "current_glyphs"
    );

    let about_text;
    if (MODE == "quiz") {
        about_text = (
            "This is Words, version 0.2 in quiz mode. Use the Quests menu"
          + " on the right to list target words, and click the check that"
          + " appears there once you have found them all to move on. To"
          + " find a word, select it by dragging your mouse or finger"
          + " acros the letters, and then press SPACE or click on the"
          + " word that appears at the bottom of the screen. Double-tap"
          + " or use backspace to delete part of a selection, or use"
          + " ESCAPE to clear your selection."
        );
    } else {
        about_text = (
            "This is Words, version 0.2. Select words and tap the"
          + " word that appears below, or press SPACE. You can scroll to"
          + " see more of the grid. Use the ⊗ at the bottom-left or"
          + " ESCAPE to clear the selection, or double-tap to remove a"
          + " glyph. Review words with the 'Words' button on the"
          + " right-hand side. The 🏠 button takes you back to the"
          + " start."
        );
    }

    let about_dialog = null;
    let cleanup_about = function () { about_dialog = null; };
    ABOUT_BUTTON = new menu.ButtonMenu(
        "?",
        function () {
            if (about_dialog == null) {
                // Create a dialog
                about_dialog = new menu.Dialog(
                    about_text,
                    cleanup_about,
                    [ { "text": "Got it.", "action": cleanup_about } ]
                );
            } else {
                // Remove the existing dialog
                about_dialog.cancel();
            }
        },
        "bottom"
    );


    let hint_dialog = null;
    let cleanup_hint = function () { hint_dialog = null; };
    HINT_BUTTON = new menu.ButtonMenu(
        "Hint",
        function () {
            if (hint_dialog == null) {
                // Create a dialog
                hint_dialog = new menu.TextInputDialog(
                    (
                        "Search for a word:"
                    ),
                    cleanup_hint,
                    [
                        {
                            "text": "OK",
                            "action": function (menu, value) {
                                console.log(menu, value)
                                cleanup_hint()
                            }
                        },
                        {
                            "text": "Cancel",
                            "action": "cancel"
                        }
                    ]
                );
            } else {
                // Remove the existing dialog
                hint_dialog.cancel();
            }
        },
        "right"
    );


    // set up event handlers
    let down_handler = function (e) {
        // If this event targets a menu, skip it
        if (event_targets_a_menu(e)) { return; }

        // Stop propagation & prevent default action
        if (e.preventDefault) { e.preventDefault(); }

        // Figure out click/tap type and dispatch event
        var which = which_click(e);
        if (which == "primary") {
            handle_primary_down(CTX, e);
            PRESS_RECORDS[0] = PRESS_RECORDS[1];
            PRESS_RECORDS[1] = window.performance.now();
        } else if (which == "tertiary") {
            handle_tertiary_down(CTX, e);
        } // otherwise ignore this click/tap
    };
    document.addEventListener("mousedown", down_handler);
    document.addEventListener("touchstart", down_handler);

    let up_handler = function (e) {
        // If this event targets a menu, skip it
        if (event_targets_a_menu(e)) {
            // Reset scroll referent even if the event hit a menu
            SCROLL_REFERENT = null;
            // End swiping even if the event hit a menu
            SWIPING = false;
            return;
        }

        // Stop propagation & prevent default action
        if (e.preventDefault) { e.preventDefault(); }

        // Figure out click/tap type and dispatch event
        var which = which_click(e);
        if (which == "primary") {
            handle_primary_up(CTX, e);
            LAST_RELEASE = canvas_position_of_event(e);
        } else if (which == "tertiary") {
            handle_tertiary_up(CTX, e);
        } // otherwise ignore this click/tap

        // Reset scroll referent anyways just to be sure:
        SCROLL_REFERENT = null;
    };
    document.addEventListener("mouseup", up_handler);
    document.addEventListener("touchend", up_handler);
    document.addEventListener("touchcancel", up_handler);

    let move_handler = function (e) {
        // If this event targets a menu, skip it
        if (event_targets_a_menu(e)) { return; }

        if (e.preventDefault) { e.preventDefault(); }
        handle_movement(CTX, e);
    };
    document.addEventListener("mousemove", move_handler);
    document.addEventListener("touchmove", move_handler);

    let wheel_handler = function (e) {
        // If this event targets a menu, skip it
        if (event_targets_a_menu(e)) { return; }
        if (e.preventDefault) { e.preventDefault(); }
        handle_wheel(CTX, e);
    };
    document.addEventListener(
        "wheel",
        wheel_handler,
        { "capture": true, "passive": false }
    );

    let key_handler = function (e) {
        // If this event targets a menu, skip it
        if (event_targets_a_menu(e)) { return; }

        if (COMMANDS.hasOwnProperty(e.key)) {
            COMMANDS[e.key](e);
        }
    };
    document.addEventListener("keydown", key_handler);
}

/**
 * Sets things up for the grid test.
 *
 * @param starting_dimension A dimension object that the game should
 *     start out in.
 * @param supertiles An array of supertiles objects to render as part of
 *     the test.
 */
export function init_test(starting_dimension, supertiles) {
    // Set up the canvas
    setup_canvas();

    // put ourselves in the test dimension
    warp_to([0, 0], dimensions.dim__key(starting_dimension));

    // kick off animation
    window.requestAnimationFrame(make_test_animator(supertiles));

    // Listen for window resizes but wait until RESIZE_TIMEOUT after the last
    // consecutive one to do anything.
    var timer_id = undefined;
    window.addEventListener("resize", function () {
        if (timer_id != undefined) {
            window.clearTimeout(timer_id);
            timer_id = undefined;
        }
        timer_id = window.setTimeout(
            function () {
                timer_id = undefined;
                update_canvas_size();
            },
            RESIZE_TIMEOUT
        );
    });

    document.addEventListener("keydown", function (e) {
        if (GRID_TEST_COMMANDS.hasOwnProperty(e.key)) {
            GRID_TEST_COMMANDS[e.key](e);
        }
    });
}


/**
 * Tests whether the given position is selected by a current swipe.
 *
 * @param gpos A 2-element tile grid x/y coordinate array.
 *
 * @return True if the given position is selected by an existing swipe,
 *     and false otherwise.
 */
export function is_selected(gpos) {
    for(let prpos of SELECTION_PATH) {
        if ("" + prpos == "" + gpos) {
            return true;
        }
    }
    return false;
}

/**
 * Core drawing function for drawing all game elements every frame. This
 * function actually uses the DO_REDRAW variable to when possible skip
 * drawing entirely and wait for a future frame to actually draw
 * anything, so that when no animations are playing and nothing is being
 * interacted with, the canvas doesn't get updated.
 *
 * This function uses window.requestAnimationFrame to reschedule itself,
 * so calling it once is enough to ensure it will happen on every frame
 * from that point on.
 *
 * @param now A window.performance.now() result which is a number of
 *     milliseconds since the time origin which will be roughly when the
 *     user started navigating to the game page.
 */
export function draw_frame(now) {
    // Count frames
    ANIMATION_FRAME += 1;
    ANIMATION_FRAME %= animate.ANIMATION_FRAME_MAX;
    // TODO: Normalize frame count to passage of time!

    // Compute elapsed time (in milliseconds)
    let elapsed;
    if (PREV_FRAME_TIME == undefined) {
        elapsed = 0; // on first frame we count 0 elapsed
    } else {
        elapsed = now - PREV_FRAME_TIME; // otherwise compute it
    }
    elapsed = Math.max(0, elapsed); // ensure its not negative
    PREV_FRAME_TIME = now; // update previous value

    let elapsed_seconds = elapsed / 1000;

    // Tick players and check whether they want a redraw...
    if (player.tick_players(elapsed_seconds)) {
        DO_REDRAW = 0;
    }

    // Check whether we need to redraw or not
    if (DO_REDRAW == null) {
        window.requestAnimationFrame(draw_frame);
        return;
    } else if (DO_REDRAW > 0) {
        DO_REDRAW -= 1;
        window.requestAnimationFrame(draw_frame);
        return;
    }
    DO_REDRAW = null;

    // draw the world
    CTX.clearRect(0, 0, CTX.cwidth, CTX.cheight);

    // get current dimension
    let cdk = get_current_dimkey();
    // tiles etc. only if available
    if (cdk != undefined) {
        let cd = dimensions.key__dim(cdk);
    //    console.log(cd, "cd");
        // Tiles
        let visible_tiles = draw.visible_tile_list(cd, CTX);
    //    console.log(visible_tiles,"tiles");
        if (!draw.draw_tiles(cd, CTX, visible_tiles)) {
            if (DO_REDRAW != null) {
                DO_REDRAW = Math.min(DO_REDRAW, MISSING_TILE_RETRY);
            } else {
                DO_REDRAW = MISSING_TILE_RETRY;
            }
        }

        // Highlight unlocked:
        if (TRACE_UNLOCKED) {
            draw.trace_unlocked(dimensions.dim__key(cd), CTX);
        }

        // Add energy highlights:
        draw.draw_energies(cd, CTX, visible_tiles);

        // Swipes
        draw.draw_swipe(CTX, SELECTION_PATH, "highlight");

        // Pokes
        var poke_redraw_after = undefined;
        var finished_pokes = [];
        for (let index = 0; index < ACTIVE_POKES.length; ++index) {
            let poke = ACTIVE_POKES[index];
            if (dimensions.same(cd, poke[0])) {
                let initiated_at = poke[2];
                let age = now - initiated_at;
                let ticks = Math.floor(age/1000);
                let until_tick = 1000 - age % 1000;

                draw.draw_poke(CTX, poke, ticks, POKE_DELAY);

                let frames_left = Math.ceil(until_tick / MS_PER_FRAME);
                if (
                    poke_redraw_after == undefined
                 || poke_redraw_after > frames_left
                ) {
                    poke_redraw_after = frames_left;
                }
                if (ticks >= POKE_DELAY) {
                    finished_pokes.push(index);
                }
            }
        }
        if (finished_pokes.length > 0) {
            // remove & process finished pokes
            DO_REDRAW = 0;
            let adj = 0;
            for (let i = 0; i < finished_pokes.length; ++i) {
                let poke = ACTIVE_POKES[i - adj];
                let dk = dimensions.dim__key(poke[0]);
                player.add_poke(player.current_input_player(), dk, poke[1]);
                ACTIVE_POKES.splice(i - adj, 1);
                adj += 1;
            }
        } else if (poke_redraw_after != undefined) {
            // set up redraw for remaining active pokes
            DO_REDRAW = Math.max(poke_redraw_after, 0);
        }
    }

    // Loading bars for domains (regardless of dimension availability)
    var loading = dict.LOADING;
    var lks = Object.keys(loading);
    if (lks.length > 0) {
        lks.sort();
        if (draw.draw_loading(CTX, lks, loading)) {
            if (DO_REDRAW != null) {
                DO_REDRAW = Math.min(DO_REDRAW, LOADING_RETRY);
            } else {
                DO_REDRAW = LOADING_RETRY;
            }
        }
    }

    // Animations (regardless of dimension availability)
    var next_horizon = animate.draw_active(CTX, ANIMATION_FRAME);
    if (
        next_horizon != undefined
        && (
            DO_REDRAW == null
            || DO_REDRAW > next_horizon
        )
    ) {
        DO_REDRAW = next_horizon;
    }

    // reschedule ourselves
    window.requestAnimationFrame(draw_frame);
}

/**
* Creates a test animation function which will draw the given
* supertiles.
*
* @param supertiles An array of supertile objects to be drawn. Their pos
*     attributes determine where, and scrolling is not enabled, so they
*     should be positioned somewhere near [0, 0].
*/
export function make_test_animator(supertiles) {
    /**
    * The per-frame animation function for the grid test, which just draws
    * the test grid data. Uses the same DO_REDRAW mechanism as draw_frame.
    *
    * @param now The number of milliseconds since the time origin.
    */
    let animate_grid_test = function (now) {
        if (DO_REDRAW == null) {
            window.requestAnimationFrame(animate_grid_test);
            return;
        } else if (DO_REDRAW > 0) {
            DO_REDRAW -= 1;
            window.requestAnimationFrame(animate_grid_test);
            return;
        }
        DO_REDRAW = null;

        // draw the test supertile
        CTX.clearRect(0, 0, CTX.cwidth, CTX.cheight);
        for (let supertile of supertiles) {
            draw.draw_supertile(CTX, supertile);
        }

        // Draw loading bars for domains:
        var loading = dict.LOADING;
        var lks = [];
        for (var l in loading) {
            if (loading.hasOwnProperty(l)) {
                lks.push(l);
            }
        }
        if (lks.length > 0) {
            lks.sort();
            if (draw.draw_loading(CTX, lks, loading)) {
                DO_REDRAW = LOADING_RETRY;
            }
        }

        // reschedule ourselves
        window.requestAnimationFrame(animate_grid_test);
    };
    return animate_grid_test;
}


/**
* Adds a glyph from a source other than the main board to the current
* word being built. Current sources include:
*
* "slots" - The slots menu. Index indicates which slot is being used.
*
* @param source Where the glyph is coming from (a string).
* @param index The index of the glyph within that source.
*/
export function splice_glyph(source, index) {
    let entry = [source, index];
    SELECTION_PATH.push(entry);
    update_current_glyphs();
    DO_REDRAW = 0;
}

/**
 * Removes a currently-spliced glyph from a specific source from the
 * current swipes. See splice_glyph for details about valid sources.
 *
 * Removes only the first instance of the given index/source pair from
 * the swipes list.
 *
 * @param source The source of the glyph (a string).
 * @param index The index of the glyph within that source.
 */
export function unsplice_glyph(source, index) {
    let remove = undefined;
    let sidx;
    let drop = false;
    let eidx;
    for (eidx = 0; eidx < SELECTION_PATH.length; ++eidx) {
        let entry = SELECTION_PATH[eidx];
        if (entry[0] == source && entry[1] == index) {
            drop = true;
            break;
        }
    }

    if (drop) { // found a match to get rid of
        SELECTION_PATH.splice(eidx, 1); // remove entry
    }

    update_current_glyphs();
    DO_REDRAW = 0;
}


/**
* Finds the head of the swipe (the last position selected within the
* grid). If an index is given, finds the position that many entries back
* from the head. Entries from outside the grid are skipped.
*
* @param index (optional) How far back to go in the swipe. Default is 0.
*
* @return A 2-element x/y grid coordinate array indicating the last valid
*     grid position in the current swipe, or null if there is no such
*     position.
*/
export function find_swipe_head(index) {
    if (index == undefined) {
        index = 0;
    }
    for (var idx = SELECTION_PATH.length - 1; idx > -1; --idx) {
        let gp = SELECTION_PATH[idx];
        if (typeof gp[0] != "string") {
            index -= 1;
            if (index < 0) {
                return gp;
            }
        }
    }
    return null;
}


<<<<<<< HEAD
// the function returns all the glyphs visible

export function get_glyph(){

        // get current dimension
        let cdk = get_current_dimkey();
        // tiles etc. only if available
        console.log(cdk);
        if (cdk != undefined) {
            let cd = dimensions.key__dim(cdk);

            // Tiles
            let visible_tiles = draw.visible_tile_list(cd, CTX);
            console.log(visible_tiles,"visible tile");
            return visible_tiles;
        }


    }

export function map_tiles(tile_array){
    let result = {};
    for(let tile of tile_array){
        let key = grid.coords__key(tile.pos);
        result[key] = tile;
    }
    return result;
}


export function revise_posibilities(next_letter,tile_map,collected_posibilities){

    let result = [];
    for (let path of collected_posibilities){
        let last_tile = path[path.length-1];
        for(let d = 0; d<grid.N_DIRECTIONS; d++){
            let nb = grid.neighbor(last_tile.pos, d);
            let nb_tile = tile_map[grid.coords__key(nb)];
            if(
                nb_tile
             && next_letter == nb_tile.glyph
             && !path.includes(nb_tile)
            ){
                result.push(path.concat([nb_tile]));
            }
        }

    }
    return result;
}


export function find_paths(word){
    let visible_tiles = get_glyph();
    let tile_map = map_tiles(visible_tiles);
    let foundWord = [];
    let possiblities = [];
    console.log(visible_tiles.length);
    for (let tile of visible_tiles){

        console.log(tile.glyph, "visible_tiles[i].glyph");
        console.log(word[0]);
        if (word[0] == tile.glyph){
            possiblities.push([tile]);
        }

    }
    for (let letter of word.slice(1)){
        possiblities = revise_posibilities(letter, tile_map, possiblities);
    }
    console.log(possiblities);
    return possiblities;
}



export function animate_lines(path, destination, style, duration){
    let lines = [];
    for (let gp of path) {
        if (typeof gp[0] != "string") {
            var wp = grid.world_pos(gp);
            var vp = draw.view_pos(CTX, wp);
            lines.push(
                new animate.MotionLine(
                    duration,
                    undefined,
                    vp,
                    destination,
                    style
                )
            );
        }
    }
    let result = new animate.AnimGroup(lines, function(){});
    animate.activate_animation(result);

DO_REDRAW = 0;
return result;
=======
/**
 * A quest claim function which updates the QUEST_MENU, and if we're in
 * quiz mode, checks for a "finish_quiz" reward and presents the
 * associated dialog.
 */
export function quest_claimed(quest) {
    if (MODE == "quiz") {
        // In quiz mode, check for a finish_quiz reward and implement it
        let quiz_over = false;
        for (let reward of quest.rewards) {
            if (reward[0] == "finish_quiz") {
                quiz_over = true;
            }
        }
        if (quiz_over) {
            // Create a dialog to let the player choose what should
            // happen next
            let continue_dialog = new menu.Dialog(
                (
                    "Congratulations, you finished the challenge! Do"
                    + " you want to build a new quiz or start a new"
                    + " board with the same words?"
                ),
                undefined, // do nothing on cancel
                [
                    {
                        "text": "Build a new quiz",
                        "action": function () {
                            // go back to the quiz builder page
                            window.location.assign("/start_quiz.html");
                        }
                    },
                    {
                        "text": "Scrambe the board",
                        "action": function() {
                            let seed = anarchy.scramble_seed(
                                env.get_environment().seed
                            );
                            env.update_environment({"seed": "" + seed});
                            window.location.reload();
                        }
                    },
                    { "text": "Cancel", "action": "cancel" }
                ]
            );
        }
    }
    // In any case, update the QUEST_MENU and make sure we redraw
    QUEST_MENU.update();
    DO_REDRAW = 0;
}


/**
 * Gives a quest to the current input player, setting up the required
 * quest claim function.
 */
export function grant_quest(quest) {
    let agent = player.current_input_player();
    player.activate_quest(
        agent,
        quest,
        quest_claimed
    );
}

/**
 * Creates the initial player object, either by creating a new player,
 * or by loading a player from local storage. This function calls
 * player.set_input_player with the player that it loads or creates.
 *
 * @param seed A seed value used if a new player needs to be created.
 */
export function setup_player(seed) {
    // Check for stored players:
    let stored = player.stored_players();

    let the_player;
    if (stored.length > 0 && MODE == "normal") {
        // TODO: Give the user a menu to select which player to load...
        the_player = player.load_player(stored[0], quest_claimed);
    } else {
        the_player = player.new_player(1829812^seed);
    }

    player.set_input_player(the_player);
>>>>>>> 574e2227
}<|MERGE_RESOLUTION|>--- conflicted
+++ resolved
@@ -487,7 +487,7 @@
         let paths = find_paths("PEA");
         let first_letters = paths.map(path => path[0].pos);
         animate_lines(first_letters,
-            [ CTX.cwidth/2, 0 ], 
+            [ CTX.cwidth/2, 0 ],
             { "color": "#0f6" }, animate.SECOND);
 
     }
@@ -1922,7 +1922,6 @@
 }
 
 
-<<<<<<< HEAD
 // the function returns all the glyphs visible
 
 export function get_glyph(){
@@ -2021,7 +2020,7 @@
 
 DO_REDRAW = 0;
 return result;
-=======
+}
 /**
  * A quest claim function which updates the QUEST_MENU, and if we're in
  * quiz mode, checks for a "finish_quiz" reward and presents the
@@ -2108,5 +2107,4 @@
     }
 
     player.set_input_player(the_player);
->>>>>>> 574e2227
 }