// ui.js
// Word game UI code.
/* global console, window, document */

"use strict";

import * as draw from "./draw.js";
import * as content from "./content.js";
import * as grid from "./grid.js";
import * as dimensions from "./dimensions.js";
import * as dict from "./dict.js";
import * as generate from "./generate.js";
import * as menu from "./menu.js";
import * as animate from "./animate.js";
import * as utils from "./utils.js";
import * as quests from "./quests.js";
import * as player from "./player.js";
import * as anarchy from "../anarchy.mjs";

/**
 * Different game modes.
 *
 * Free mode removes most constraints and lets you find words wherever
 * you'd like.
 *
 * Normal mode imposes constraints based on your player progress.
 *
 * Quiz mode lifts some but not all constraints, and also triggers some
 * extra interaction when certain quests are completed.
 */
export var MODES = [
    "free",
    "normal",
    "quiz"
];

/**
 * The current game mode.
 * TODO: Toggle this!
 */
// export var MODE = "free";
export var MODE = "quiz";

/**
 * Is the user currently in the middle of dragging out a swipe path?
 */
var SWIPING = false;

/**
 * The time at which the most recent two mouse-down (or touch-start)
 * events occurred.
 */
var PRESS_RECORDS = [undefined, undefined];

/**
 * The position at which the most recent mouse-release (or touch-end)
 * occurred (a 2-element x/y canvas coordinate array).
 */
var LAST_RELEASE = null;

/**
 * The number of milliseconds within which a second click or tap will
 * count as a double-click/tap.
 */
export var DBL_TIMEOUT = 500;

/**
 * The maximum distance (in canvas units) between two clicks/taps for
 * them to allowed to be counted as a single double click/tap.
 */
export var DBL_DIST = 10;

/**
 * During scrolling, the view position at which the scroll was started.
 */
var SCROLL_REFERENT = null;

/**
 * An array holding 2-element tile grid x/y coordinate pairs to indicate
 * the path of the current selection. Entries could also be two element
 * arrays containing a string and an index which corresponds to the
 * glyphs that don't come from the grid.
 */
var SELECTION_PATH = [];

/**
 * An array holding 3-element [dimension, position, time] arrays that
 * include a dimension object, a 2-element tile grid x/y coordinate
 * position array, and a numerical time value in milliseconds. Each of
 * those arrays represent a single poke-in-progress which allows for
 * temporarily unlocking any single tile with an associated delay.
 */
export var ACTIVE_POKES = [];

/**
 * The delay (in seconds) from when a poke is initiated to when the tile
 * becomes unlocked.
 * TODO: adjust this
 * TODO: Add a cooldown as well?
 */
export var POKE_DELAY = 1;

/**
 * The currently-happening selection-clear animation.
 */
var SEL_CLEAR_ANIM = null;

/**
 * The currently-happening energy-clear animation.
 * TODO: remove this.
 */
var EN_CLEAR_ANIM = null;

/**
 * The number of milliseconds per frame (ideally).
 * TODO: Measure this?
 */
export const MS_PER_FRAME = 1000 / 60;

/**
 * The millisecond timestamp at the time of the previous animation
 * frame.
 */
export var PREV_FRAME_TIME = undefined;

/**
 * Whether or not to trace unlocked swipes.
 */
export var TRACE_UNLOCKED = true;

/**
 * Mouse scroll correction factors:
 */
var PIXELS_PER_LINE = 18;
var LINES_PER_PAGE = 40;

/**
 * How long to wait in case another resize occurs before actually
 * handling a resize of the screen (in milliseconds).
 * Note: If this is too short, can cause screen updates to flash in
 * Firefox.
 */
var RESIZE_TIMEOUT = 50;

/**
 * Keeps track of how many frames are left before we need to redraw
 * everything. When undefined, no redrawing will occur until some
 * interaction sets this to a number, and after drawing if the drawing
 * function doesn't specify a further waiting period, this will be set
 * back to undefined.
 */
var DO_REDRAW = null;

/**
 * The current global canvas drawing context.
 */
export var CTX;

/**
 * Which animation frame we're on. Note that this cycles back to 0 at
 * some point.
 */
export var ANIMATION_FRAME = 0;


/**
 * The node that ultimately holds all menu elements.
 */
export var MENUS_NODE = null;

/**
 * All of the different menu objects that make up the core UI.
 */
export var QUEST_MENU = null;
export var WORDS_LIST_MENU = null;
export var WORDS_SIDEBAR = null;
export var ABOUT_BUTTON = null;
export var HOME_BUTTON = null;
export var ZOOM_IN_BUTTON = null;
export var ZOOM_OUT_BUTTON = null;
export var CLEAR_SELECTION_BUTTON = null;
export var RESET_ENERGY_BUTTON = null;
export var CURRENT_GLYPHS_BUTTON = null;
<<<<<<< HEAD
export var SLOTS_MENU = null;
=======
export var ABOUT_QUIZ_TOGGLE = null;
export var ABOUT_QUIZ_DIALOG = null;
export var EXIT_TOGGLE = null;
export var EXIT_DIALOG = null;
export var REWARD_DIALOG = null;
>>>>>>> 73ccfd45

/**
 * How many frames to wait before requesting a redraw when an ititial
 * redraw attempt includes missing tile information. As long as tiles are
 * missing, a redraw will be requested at least every this many frames.
 */
var MISSING_TILE_RETRY = 10;

/**
 * How many frames to wait before requesting a redraw when there's
 * loading bars to update.
 */
var LOADING_RETRY = 10;

/**
 * A fixed array of supertiles for grid testing.
 */
var GRID_TEST_DATA;

/**
 * Tests whether a certain DOM node has another node as an ancestor or
 * not.
 *
 * @param descendant The node whose status we're interested in.
 * @param query The node we think might be an ancestor of the descendant.
 *
 * @return True if the query node is an ancestor of the descendant node,
 *     or if the two nodes are the same node. False otherwise.
 */
export function has_ancestor(descendant, query) {
    if (!descendant.parentNode) {
        return false;
    } else if (descendant.parentNode === query) {
        return true;
    } else {
        return has_ancestor(descendant.parentNode, query);
    }
}

/**
 * Retrieves the current input player's current dimension.
 *
 * @return A dimension key string indicating what dimension the current
 *     input player is in. Will return undefined before the player has
 *     been placed somewhere, or when there is no current input player.
 */
export function get_current_dimkey() {
    let pl = player.current_input_player();
    if (!pl) { return undefined; }
    return pl.position.dimension;
}

/**
 * Updates the game state when a word has been found.
 *
 * @param dimkey The dimension key string within which the match
 *     occurred.
 * @param match A 5-element array containing:
 *     0: The string name of the domain that the matched word belongs to.
 *     1: The index of the entry for that word in its domain.
 *     2: A string containing the glyph sequence that makes up that word.
 *     3: A string containing the canonical form of the word.
 *     4: An integer indicating the frequency of that word within its
 *        domain.
 *     (see dict.find_word_in_domain, which returns items 1-4)
 * @param path An array of 2-element tile grid x/y coordinate arrays that
 *     specifies a path of positions along which the word was found. Some
 *     of those positions may be undefined if extra-planar glyphs are
 *     involved in the match.
 */
export function find_word(dimkey, match, path) {
    DO_REDRAW = 0;
    let [domname, widx, glyphs, word, freq] = match;

    // Have the current player remember this word.
    let who = player.current_input_player();
    player.remember_match(
        who,
        dimkey,
        path,
        domname,
        widx,
        glyphs
    );

    // Update the quests list.
    if (QUEST_MENU) {
        QUEST_MENU.update();
    }

    // Update the words found list.
    if (WORDS_LIST_MENU) {
        WORDS_LIST_MENU.update();
    }
}

/**
 * Zooms in a bit.
 */
export function zoom_in() {
    CTX.viewport_scale *= 1.25;
    DO_REDRAW = 0;
}

/**
 * Zooms out a bit (exact inverse of zoom_in up to rounding error).
 */
export function zoom_out() {
    CTX.viewport_scale *= 1 / 1.25;
    DO_REDRAW = 0;
}

/**
 * Resets the viewport to center the tile grid origin.
 *
 * TODO: Allow the player to set their home?
 */
export function home_view() {
    let wpos = grid.world_pos([0, 0]);
    CTX.viewport_center[0] = wpos[0];
    CTX.viewport_center[1] = wpos[1];
    DO_REDRAW = 0;
}

/**
 * Swaps dimensions and moves the viewport to center the given
 * coordinates. Except in "free" mode, also unlocks a few tiles around
 * the given destination.
 *
 * @param coordinates The coordinates to move to.
 * @param dimkey (optional) The string key for the dimension to swap to.
 */
export function warp_to(coordinates, dimkey) {
    player.teleport(
        player.current_input_player(),
        coordinates,
        dimkey,
        MODE != "free"
    );
    let wpos = grid.world_pos(coordinates);
    CTX.viewport_center[0] = wpos[0];
    CTX.viewport_center[1] = wpos[1];
<<<<<<< HEAD
=======
    if (MODE != "free" && MODE != "quiz") {
        let x = coordinates[0];
        let y = coordinates[1];
        let nearby = [
            [x, y],
            [x+1, y],
            [x+1, y+1],
            [x, y+1],
            [x-1, y],
            [x-1, y-1],
            [x, y-1],
        ];
        content.unlock_path(
            player.current_input_player(),
            CURRENT_DIMENSION,
            nearby
        );
    }
>>>>>>> 73ccfd45
    DO_REDRAW = 0;
}

/**
 * Keyboard commands.
 * TODO: Document these!
 */
export var COMMANDS = {
    // DEBUG:
    "D": function (e) {
        MODE = MODES[(MODES.index(MODE) + 1) % MODES.length];
    },
    "d": function (e) {
        let cdk = get_current_dimkey();
        let fd = dimensions.key__dim(cdk);
        let nbd = dimensions.neighboring_dimension(fd, 1);
        warp_to([0, 0], dimensions.dim__key(nbd));
    },
    // DEBUG
    "s": function (e) { generate.toggle_socket_colors(); },
    " ": test_selection, // spacebar checks current word
    // escape removes all current selections
    "Escape": function () {
        clear_selection(
            // TODO: Better here?
            [0, CTX.cheight],
            {
                "color":
                    window.getComputedStyle(
                        CLEAR_SELECTION_BUTTON.element
                    ).color
            }
        );
    },
    // z removes energized elements
    "z": function () {
        clear_energy(
            RESET_ENERGY_BUTTON.center(),
            { "color": RESET_ENERGY_BUTTON.style.text_color }
        );
    },
    // tab recenters view on current/last swipe head
    "Tab": function (e) {
        if (e.preventDefault) { e.preventDefault(); }
        let lp = player.current_input_player().position.pos;
        if (lp) {
            var wpos = grid.world_pos(lp);
            CTX.viewport_center[0] = wpos[0];
            CTX.viewport_center[1] = wpos[1];
            DO_REDRAW = 0;
        }
    },
    // shows 'about' dialog
    "a": function (e) {
        ABOUT_BUTTON.press();
        DO_REDRAW = 0;
    },
    // home and 0 reset the view to center 0, 0
    "0": home_view,
    "Home": home_view,
    // Pops a letter from the current swipe set
    //TODO handle external entries
    "Backspace": function (e) {
        if (e.preventDefault) { e.preventDefault(); }
        if (SELECTION_PATH.length > 0) {
            CURRENT_GLYPHS_BUTTON.remove_glyph();
            let removed = SELECTION_PATH.pop();
            if (removed[0] == "slots") {
                // deselect that letter from the slots menu
                SLOTS_MENU._deselect(removed[1], true);
            }
        }
        DO_REDRAW = 0;
    },
    // TODO: DEBUG
    "q": function (e) { // "find' a bunch of words for testing purposes
        for (let w of "abcdefghijklmnopqrstuvwxyz0123456789!@#$%^&*()") {
            let cdk = get_current_dimkey();
            let cd = dimensions.key__dim(cdk);
            find_word(
                cdk,
                [
                    dimensions.natural_domain(cd),
                    undefined,
                    [w],
                    w,
                    1
                ],
                []
            );
        }
    }
};

/**
 * Keyboard commands for the grid test.
 */
var GRID_TEST_COMMANDS = {
};

/**
 * Clears the selection, animating lines from each selected tile to the
 * given destination. Just clears it instantly without animation if no
 * destination is given.
 *
 * @param destination (optional) A 2-element view-coordinate x/y array
 *     specifying where to animate lines to (from each glyph that becomes
 *     unselected). If omitted no lines will be drawn.
 * @param style (optional) A style object to be applied to the lines
 *     drawn when a destination is given. Ignored if there is no
 *     destination.
 */
export function clear_selection(destination, style) {
    if (destination == undefined) {
        SELECTION_PATH = [];
        CURRENT_GLYPHS_BUTTON.set_glyphs([]);
        SLOTS_MENU.clear_selection();
        if (SEL_CLEAR_ANIM != null) {
            animate.stop_animation(SEL_CLEAR_ANIM);
            SEL_CLEAR_ANIM = null;
        }
    } else {
        if (SEL_CLEAR_ANIM != null) {
            if (!animate.is_active(SEL_CLEAR_ANIM)) {
                SEL_CLEAR_ANIM = null;
            } else {
                return; // there's a clear animation already in-flight
            }
        }
        let lines = [];
        for (let gp of SELECTION_PATH) {
            if (typeof gp[0] != "string") {
                var wp = grid.world_pos(gp);
                var vp = draw.view_pos(CTX, wp);
                lines.push(
                    new animate.MotionLine(
                        animate.MOMENT,
                        undefined,
                        vp,
                        destination,
                        style
                    )
                );
            }
        }
        SEL_CLEAR_ANIM = new animate.AnimGroup(
            lines,
            function () {
                SELECTION_PATH = [];
                CURRENT_GLYPHS_BUTTON.set_glyphs([]);
                SLOTS_MENU.clear_selection();
            }
        );
        animate.activate_animation(SEL_CLEAR_ANIM);
    }
    DO_REDRAW = 0;
}

/**
 * Clears energized positions, animating lines to the given destination
 * in the given style. If destination is undefined, just clears things
 * immediately.
 *
 * @param destination (optional) A 2-element view-coordinate x/y array
 *     specifying where to animate lines to (from each energized element
 *     that becomes de-energized). If omitted no lines will be drawn.
 * @param style (optional) A style object to be applied to the lines
 *     drawn when a destination is given. Ignored if there is no
 *     destination.
 */
export function clear_energy(destination, style) {
    if (destination == undefined) {
        content.reset_energy();
        if (EN_CLEAR_ANIM != null) {
            animate.stop_animation(EN_CLEAR_ANIM);
            EN_CLEAR_ANIM = null;
        }
        DO_REDRAW = 0;
    } else {
        if (EN_CLEAR_ANIM != null) {
            if (!animate.is_active(EN_CLEAR_ANIM)) {
                EN_CLEAR_ANIM = null;
            } else {
                return; // there's a clear animation already in-flight
            }
        }
        var lines = [];
        content.energized_positions().forEach(
            function (entry) {
                var gp = entry.position;
                var wp = grid.world_pos(gp);
                var vp = draw.view_pos(CTX, wp);
                lines.push(
                    new animate.MotionLine(
                        animate.INSTANT,
                        undefined,
                        vp,
                        destination,
                        style
                    )
                );
            }
        );
        EN_CLEAR_ANIM = new animate.AnimGroup(
            lines,
            function () { content.reset_energy(); }
        );
        animate.activate_animation(EN_CLEAR_ANIM);
        DO_REDRAW = 0;
    }
    DO_REDRAW = 0;
}

/**
 * Tests whether the current selection is a valid word, and if it is,
 * triggers find_word, perhaps multiple times (once for each match). In
 * any case it will provide UI feedback by flashing the edge of the
 * glyphs button with a certain color: red for a non-word, yellow for a
 * valid word that's not reachable, and white for a valid word (the menu
 * will also be emptied in that case as the match is recorded).
 */
export function test_selection() {
    let domains = new Set();
    let cdk = get_current_dimkey();
    let cd = dimensions.key__dim(cdk);
    // determine all domains involved
    for (let gp of SELECTION_PATH) {
        if (typeof gp[0] == "string") {
            continue; // skip non-grid entries
        }
        let tile = content.tile_at(cd, gp);
        if (tile != null) {
            for (let domain of generate.domains_list(tile.domain)) {
                domains.add(domain);
            }
        }
    }
    // backup in case there are no domains from tiles
    if (domains.size == 0) {
        let natural_domain = (dimensions.natural_domain(cd));
        for (let component of generate.domains_list(natural_domain)) {
            domains.add(component);
        }
    }

    let matches = dict.check_word(CURRENT_GLYPHS_BUTTON.glyphs, domains);
<<<<<<< HEAD
    if (matches.length > 0) { // Found a match
        let in_reach = false; // is this match within reach?
        // TODO: Implement reach > 0
        if (MODE == "free") {
            in_reach = true;
=======

    // Activated if the given word is not in the dictionary and the user is
    // in quiz mode. This will check if the word is in the given word list
    if (matches.length == 0 && MODE == "quiz"){
       matches = check_word_in_list(CURRENT_GLYPHS_BUTTON.glyphs);
    }

    if (matches.length > 0) {
        // Found a match:
        let connected = false;
        if (MODE == "free" || MODE == "quiz") {
            connected = true;
>>>>>>> 73ccfd45
        } else {
            for (let gp of SELECTION_PATH) {
                if (content.is_unlocked(cdk, gp)) {
                    in_reach = true;
                    break;
                }
            }
        }
        if (in_reach) { // Match is in-reach
            // clear our swipes and glyphs and add to our words found
            player.add_unlocked(
                player.current_input_player(),
                cdk,
                SELECTION_PATH.filter(e => typeof e[0] != "string")
            );
            for (let m of matches) {
                find_word(cdk, m, SELECTION_PATH.slice());
            }
            clear_selection(
                [ CTX.cwidth/2, CTX.cheight ],
                { "color": "#fff" }
            );
            // Highlight in white
            CURRENT_GLYPHS_BUTTON.flash("#fff");
        } else { // Valid word but it's not in-reach
            // Highlight in yellow
            CURRENT_GLYPHS_BUTTON.flash("#ff2");
        }
    } else { // No match found: highlight in red
        CURRENT_GLYPHS_BUTTON.flash("#f22");
    }
    DO_REDRAW = 0;
}

/**
 * Adapted from the check_word function in dict.js. Returns a list
 * of (domain_name, index, glyphs, word, frequency) quadruples that
 * match the given glyphs in the current custom domain. The list will
 * be empty if there are no matches. This function will only be activated
 * in quiz mode.
 *
 * @param glyphs Either a string or an array of single-glyph strings
 *     specifying the glyph sequence to look for.
 * @return match A 5-element array containing:
 *     0: The string name of the domain that the matched word belongs to.
 *        (In this case, "custom").
 *     1: The index of the entry for that word in its domain.
 *        (In this case, undefined).
 *     2: A string containing the glyph sequence that makes up that word.
 *     3: A string containing the canonical form of the word.
 *        (In this case, the same as the glyphs sequence).
 *     4: An integer indicating the frequency of that word within its
 *        domain.
 *        (In this case, undefined).
 */

function check_word_in_list(glyphs) {
    var matches = [];
    // if (CURRENT_DIMENSION.words.includes(glyphs)) {}
    for (let word of CURRENT_DIMENSION.words) {
        if (glyphs.join("") == word) {
        var match = [];
        match[0] = "custom";
        match[1] = undefined;
        match[2] = glyphs;
        match[3] = glyphs;
        match[4] = undefined;
        matches.push(match);
        }
    }
    return matches;
}



/**
 * determines the primary canvas coordinates for a mouse click/move or
 * touch event.
 *
 * @param e a mouse or touch event object.
 * @return a 2-element array containing x/y canvas coordinates for the
 *     primary location of the given event. for multi-touch events, the
 *     location of the first touch is used.
 */
export function canvas_position_of_event(e) {
    if (e.touches) {
        e = e.touches[0];
    }
    if (e.clientX == undefined || e.clientY == undefined) {
        throw "Bad event position";
    }
    var client_x = e.clientX - CTX.bounds.left;
    var client_y = e.clientY - CTX.bounds.top;
    return [
        client_x * CTX.cwidth / CTX.bounds.width,
        client_y * CTX.cheight / CTX.bounds.height
    ];
}

/**
 * function for determining which kind of "click" an event is, including
 * touch events.
 *
 * @param e a touch or click event.
 *
 * @return a string; one of "primary", "secondary", "tertiary", or
 *     "auxiliary", based on the type of click. with a mouse, left-click
 *     (for a right-handed setup) is primary, right-click is secondary,
 *     middle-click is tertiary, and anything else is auxiliary.
 *     for a touch event, a single touch is primary and any kind of
 *     multi-touch is tertiary.
 */
export function which_click(e) {
    if (e.touches) {
        if (e.touches.length > 1) {
            return "tertiary";
        } else {
            return "primary";
        }
    } else {
        if (e.button == 0) {
            return "primary";
        } else if (e.button == 1) {
            return "tertiary";
        } else if (e.button == 2) {
            return "secondary";
        } else {
            return "auxiliary";
        }
    }
}

/**
 * Updates the canvas size. Called on resize after a timeout.
 * TODO: Fix screen flashing in Firefox when resizing width larger...
 */
export function update_canvas_size() {
    let canvas = document.getElementById("canvas");
    let bounds = canvas.getBoundingClientRect();
    let car = bounds.width / bounds.height;
    let target_height = Math.max(200, Math.min(600, 1.2 * bounds.height));
    canvas.width = target_height * car;
    canvas.height = target_height;
    CTX.cwidth = canvas.width;
    CTX.cheight = canvas.height;
    CTX.middle = [CTX.cwidth / 2, CTX.cheight / 2];
    CTX.bounds = bounds;
    DO_REDRAW = 0;
    menu.notify_resize(bounds.width, bounds.height);
}

/**
 * Call this function to update the glyphs shown on the
 * CURRENT_GLYPHS_BUTTON based on the contents of the CURRENT_SWIPES.
 */
export function update_current_glyphs() {
    var glyphs = [];
    let cdk = get_current_dimkey();
    let cd = dimensions.key__dim(cdk);
    for (let gp_or_index of SELECTION_PATH) {
        let g;
        if (typeof gp_or_index[0] == "string") {
            if (gp_or_index[0] == "slots") {
                g = SLOTS_MENU.get_glyph(gp_or_index[1]); //TO DO
                if (g == undefined) {
                    //TODO maybe clean up the entry?
                    continue;
                }
            }
        } else {
            g = content.tile_at(cd, gp_or_index).glyph;
            if (g == undefined) { // should never happen in theory:
                console.warn(
                    "Internal Error: update_current_glyphs found"
                    + " undefined glyph at: " + gp_or_index
                );
                g = "?";
            }
        }
        glyphs.push(g);
    }
    CURRENT_GLYPHS_BUTTON.set_glyphs(glyphs);
}


/**
 * Event handler for the start of a primary-button click or single-point
 * touch.
 *
 * @param ctx The canvas context to use.
 * @param e The event being handled.
 */
function handle_primary_down(ctx, e) {
    // dispatch to menu system first:
    var vpos = canvas_position_of_event(e);
    var wpos = draw.world_pos(ctx, vpos);
    var gpos = grid.grid_pos(wpos);
    var head = find_swipe_head();
    let cdk = get_current_dimkey();
    let cd = dimensions.key__dim(cdk);
    var tile = content.tile_at(cd, gpos);
    if (tile.domain == "__active__") {
        // an active element: just energize it
        // TODO: Energize preconditions
        content.energize_tile(cd, gpos);
    } else {
        // a normal tile: select it
        if (
            !is_selected(gpos)
            && (head == null || grid.is_neighbor(head, gpos))
            && tile.glyph != undefined
        ) {
            SELECTION_PATH.push(gpos);
            update_current_glyphs();
        }
        SWIPING = true;
    }
    DO_REDRAW = 0;
}



/**
 * Event handler for the start of a middle-button click or multi-point
 * touch.
 *
 * @param ctx The canvas context to use.
 * @param e The event being handled.
 */
function handle_tertiary_down(ctx, e) {
    var vpos = canvas_position_of_event(e);
    SCROLL_REFERENT = vpos.slice();
}

/**
 * Event handler for the end of a primary-button click or single-point
 * touch.
 *
 * @param ctx The canvas context to use.
 * @param e The event being handled.
 */
function handle_primary_up(ctx, e) {
    // dispatch to menu system first:
    var vpos = canvas_position_of_event(e);

    // No matter what, we're not swiping any more
    SWIPING = false;

    // Get current dimension
    let cdk = get_current_dimkey();
    let cd = dimensions.key__dim(cdk);

    // Check for double-click/tap:
    let isdbl = false;
    if (LAST_RELEASE != null) {
        let dx = vpos[0] - LAST_RELEASE[0];
        let dy = vpos[1] - LAST_RELEASE[1];
        let dt = window.performance.now() - PRESS_RECORDS[0];
        let rdist = Math.sqrt(dx * dx + dy * dy);
        isdbl = dt <= DBL_TIMEOUT && rdist <= DBL_DIST;
    }

    if (isdbl) {
        // This is a double-click or double-tap

        // TODO: The first click of the double-click always selects the
        // current letter, so the double-click is always treated as a
        // cancel, and never as a poke! Fix that!

        // Find grid position
        let wp = draw.world_pos(ctx, vpos);
        let gp = grid.grid_pos(wp);

        // Figure out if we're on part of a swipe:
        let cancel_from = undefined;
        for (let i = 0; i < SELECTION_PATH.length; ++i) {
            let sel_gp = SELECTION_PATH[i];
            if ("" + gp == "" + sel_gp) {
                cancel_from = i;
                break;
            }
        }

        if (cancel_from != undefined) {
            // We double-tapped a swiped glyph to cancel it

            // Find adjacent grid positions from swipe
            let prior = undefined;
            let next = undefined;
            if (cancel_from > 0) {
                prior = SELECTION_PATH[cancel_from - 1];
            }
            if (cancel_from < SELECTION_PATH.length) {
                next = SELECTION_PATH[cancel_from + 1];
            }

            // Check continuity
            if (prior != undefined && next != undefined) {
                if (grid.is_neighbor(prior, next)) {
                    // Cut out just the one glyph and stitch the rest
                    // together:
                    SELECTION_PATH.splice(cancel_from, 1);
                } else {
                    // First deselect any affected non-grid letters
                    for (let entry of SELECTION_PATH.slice(cancel_from)) {
                        if (entry[0] == "slots") {
                            SLOTS_MENU._deselect(entry[1], true);
                        }
                    }
                    // Cut off everything after the target:
                    SELECTION_PATH = SELECTION_PATH.slice(0, cancel_from);
                }
            } else {
                // First or last entry: splice it out
                SELECTION_PATH.splice(cancel_from, 1);
            }
            update_current_glyphs();
        } else {
            // We double-tapped an open spot to poke it

            // Check adjacency
            let wp = draw.world_pos(ctx, vpos);
            let gp = grid.grid_pos(wp);
            let valid = false;
            if (MODE == "free" || MODE == "quiz") {
                valid = false;
            } else {
                // TODO: Use reach here
                for (let d = 0; d < 6; ++d) {
                    let np = grid.neighbor(gp, d);
                    if (content.is_unlocked(cdk, np)) {
                        valid = true;
                        break;
                    }
                }
            }
            if (valid) {
                // Get rid of last selection entry & update glyphs
                SELECTION_PATH.pop();
                update_current_glyphs();
                // Check for already-active poke here
                let entry = [ cd, gp, window.performance.now() ];
                let found = undefined;
                for (let i = 0; i < ACTIVE_POKES.length; ++i) {
                    if (
                        dimensions.same(ACTIVE_POKES[i][0], entry[0])
                        && utils.equivalent(ACTIVE_POKES[i][1], entry[1])
                    ) {
                        found = i;
                        break;
                    }
                }
                if (found != undefined) {
                    // Cancel the poke
                    ACTIVE_POKES.splice(found, 1);
                } else {
                    // Add entry to active pokes list:
                    ACTIVE_POKES.push(entry);
                    // TODO: limit based on player...
                    if (ACTIVE_POKES.length > content.POKE_LIMIT) {
                        ACTIVE_POKES.shift();
                    }
                }
            }
        }
        DO_REDRAW = 0;
    } else {
        // this is just a normal mouseup
        if (SELECTION_PATH.length == 0) {
            return;
        }
        update_current_glyphs();
        DO_REDRAW = 0;
    }
}


/**
 * Event handler for the end of a middle-button click or multi-point
 * touch.
 *
 * @param ctx The canvas context to use.
 * @param e The event being handled.
 */
function handle_tertiary_up(ctx, e) {
    var vpos = canvas_position_of_event(e);
    SCROLL_REFERENT = null;
}

/**
 * Event handler for movement of the mouse and/or movement of the primary
 * touch point during a touch-and-drag.
 *
 * @param ctx The canvas context to use.
 * @param e The event being handled.
 */
function handle_movement(ctx, e) {
    // position of the event
    var vpos = canvas_position_of_event(e);

    // Get current dimension
    let cdk = get_current_dimkey();
    if (cdk == undefined) {
        console.log("BAD");
    }
    let cd = dimensions.key__dim(cdk);

    if (SCROLL_REFERENT != null) {
        // scrolling w/ aux button or two fingers
        var dx = vpos[0] - SCROLL_REFERENT[0];
        var dy = vpos[1] - SCROLL_REFERENT[1];

        SCROLL_REFERENT = vpos.slice();

        CTX.viewport_center[0] -= dx;
        CTX.viewport_center[1] += dy;
        DO_REDRAW = 0;
    } else if (SWIPING && SELECTION_PATH.length > 0) {
        // swiping w/ primary button or one finger
        var wpos = draw.world_pos(CTX, vpos);
        var gpos = grid.grid_pos(wpos);
        var prev = find_swipe_head(1);
        var head = find_swipe_head();
        var is_used = false;
        var is_prev = false;
        var is_head = false;
        for (let idx = 0; idx < SELECTION_PATH.length; ++idx) {
            let prpos = SELECTION_PATH[idx];
            if ("" + prpos == "" + gpos) {
                is_used = true;
                if (idx == SELECTION_PATH.length - 1) {
                    is_head = true;
                } else if (idx == SELECTION_PATH.length - 2) {
                    is_prev = true;
                }
            }
        }
        if (is_used) {
            if (
                is_prev
             && typeof SELECTION_PATH[SELECTION_PATH.length-1][0] != "string"
            ) {
                SELECTION_PATH.pop();
                update_current_glyphs();
                DO_REDRAW = 0;
            }
            // else do nothing, we're on a tile that's already part of the
            // current swipe.
        } else {
            // for tiles that aren't part of the swipe already, and
            // which *are* loaded:
            var tile = content.tile_at(cd, gpos);
            if (
                (head == null || grid.is_neighbor(head, gpos))
             && tile.glyph != undefined
             && tile.domain != "__active__"
             && tile.domain != "__empty__"
            ) {
                // add them if they're a neighbor of the head
                // (and not unloaded, and not an object)
                SELECTION_PATH.push(gpos);
                update_current_glyphs();
                DO_REDRAW = 0;
            }
        }
    } // else ignore this event
}


/**
 * Event handler for scroll wheel motion.
 *
 * @param ctx The canvas context to use.
 * @param e The event being handled.
 */
function handle_wheel(ctx, e) {
    var unit = e.deltaMode;
    var dx = e.deltaX;
    var dy = e.deltaY;

    // normalize units to pixels:
    if (unit == 1) {
        dx *= PIXELS_PER_LINE;
        dy *= PIXELS_PER_LINE;
    } else if (unit == 2) {
        dx *= PIXELS_PER_LINE * LINES_PER_PAGE;
        dy *= PIXELS_PER_LINE * LINES_PER_PAGE;
    }

    CTX.viewport_center[0] += dx;
    CTX.viewport_center[1] -= dy;
    DO_REDRAW = 0;
}

/**
 * Sets up the canvas object and initializes the CTX and DO_REDRAW
 * variables.
 *
 * @return The canvas element of the document for which setup was
 *     performed.
 */
export function setup_canvas() {
    // set up canvas context
    let canvas = document.getElementById("canvas");
    CTX = canvas.getContext("2d");
    update_canvas_size();
    CTX.viewport_size = canvas.width;
    CTX.viewport_center = [0, 0];
    var screensize = Math.min(window.innerWidth, window.innerHeight);
    if (screensize < 500) {
        // Smaller devices
        CTX.viewport_scale = draw.LARGE_SCALE;
    } else {
        CTX.viewport_scale = draw.DEFAULT_SCALE;
    }
    DO_REDRAW = 0;
    return canvas;
}

/**
 * Figures out whether this event targets a menu or not. If the click's
 * target is a descendant of the MENUS_NODE rather than some other part
 * of the page, as long as we didn't hit a menu_area element, we must
 * have hit a real menu.
 *
 * @param e The event object to inquire about.
 *
 * @return True if that event hit a menu.
 */
export function event_targets_a_menu(e) {
    return (
        has_ancestor(e.target, MENUS_NODE)
     && (
             !e.target.classList
          || !e.target.classList.contains("menu_area")
        )
    );
}

/**
 * Sets up the UI components, including attaching the various event
 * handlers and initiating the first call to draw_frame.
 *
 * @param starting_dimension A dimension object that the game should
 *     start out in.
 *
 * TODO: use a player to define starting location instead?
 */
export function init(starting_dimension) {
    // Grab handle for the menus node
    MENUS_NODE = document.getElementById("menus");

    // Set up the canvas
    let canvas = setup_canvas();

    // Initialize the menu system
    menu.init_menus([canvas.width, canvas.height]);

    // Unlock initial tiles
    // TODO: Better/different here?
    // TODO: Add starting place?
    warp_to([0, 0], dimensions.dim__key(starting_dimension));

    // TODO: This is just a demo...
    let bonus_words = [
        "ABACUS",
        "BENEVOLENCE",
        "CONCEPTUALIZATION",
        "DECADENT",
        "ENDOMETRIUM",
        "FUNCTION",
        "GABBRO",
        "HYPHENATION",
        "INFLORESCENCE",
        "JUBILEE",
        "KIDNEY",
        "LEAVENING",
        "MONGOOSE",
        "NIQAB",
        "OATH",
        "PHALANX",
        "QUADRILATERAL",
        "RADIUM",
        "SEVERANCE",
        "TRANSCENDENCE",
        "ULNA",
        "VACCINE",
        "WIZARDRY",
        "XENOPHOBIA",
        "YUCCA",
        "ZYGOTE",
    ];

    let bonus_dimension = {
        "kind": "custom",
        "layout": "dense",
        "flavor": "bare",
        "domain": "English",
        "seed": 10985,
        "words": bonus_words
    };
    let bdk = dimensions.dim__key(bonus_dimension);

    // Quest chain:
    let inner_quest = quests.new_quest(
        "hunt",
        // bonus_words.slice(0, 3),
        [ "ZYGOTE" ],
        bonus_words.slice(3, 8),
        [ // rewards
            [ "exp", ["acuity", 60] ],
            [ "exp", ["dexterity", 60] ],
            [ "return" ],
            [
                "quest",
                quests.new_quest(
                    "big",
                    [5, 3], // length, #
                    [7, 4],
                    [ // rewards
                        [ "exp", ["concentration", 30] ],
                        [ "exp", ["intuition", 30] ],
                        [ "exp", ["compassion", 30] ],
                        [ "refresh", 3 ],
                    ]
                )
            ],
        ]
    );
    quests.bind_dimension(inner_quest, bdk);

    // Default quest
    /*
    // Grant starting quest
    // TODO: Better/different here?
    let starting_quest = quests.new_quest(
        "stretch",
        3,
        15,
        [ // rewards
            [ "exp", ["creativity", 100] ],
            [ "exp", ["leadership", 100] ],
            [
                "quest",
                quests.new_quest(
                    "encircle",
                    8,
                    16,
                    [ // rewards
                        [ "exp", ["memory", 120] ],
                        [ "portal", [ bdk, [0, 0] ] ],
                        [ "quest", inner_quest ],
                    ]
                )
            ],
        ]
    );
    player.activate_quest(
        player.current_input_player(),
        starting_quest,
        function () {
            QUEST_MENU.update();
            DO_REDRAW = 0;
        }
    );
    */

    // Adds a HuntQuest for quiz mode with the given word list
    if(MODE == "quiz"){
        add_quest(
            new quests.HuntQuest(
                starting_dimension.words,
                [""],
                undefined,
                function () {
                    menu.add_menu(REWARD_DIALOG)
                }
            )
        );
    };

    // Reward for completing the quiz HuntQuest: reshuffling the letters or starting a new game
    REWARD_DIALOG = new menu.Dialog(
        CTX,
        undefined,
        {"height": 200},
        {},
        (
            "Congratulations, you finished the challenge! Do you want to start"
            + " a new game or reshuffle the current list?"
        ),
        [
            { "text": "PLAY AGAIN", "action": function(){
                let seed = anarchy.scramble_seed(starting_dimension.seed);
                let hash = window.location.hash;
                let env = {};
                if (hash.length > 0) {
                    let encodeditems = hash.slice(1);
                    let decodeditems = decodeURIComponent(encodeditems);
                    let hashitems = decodeditems.split(',');
                    for (let hi of hashitems) {
                        let parts = hi.split('=');
                        if (parts.length == 2) {
                            env[parts[0]] = parts[1];
                        }
                    }
                }
                env["seed"] = seed;
                window.location.href = "index.html#"+ "words=" + env["words"] + ",domain=" + env["domain"] + ",seed=" + env["seed"]
                window.location.reload();
                }},
                { "text": "NEW GAME", "action": function () { window.location.href = "/start_quiz.html";
                window.location.reload();
                }}
            ]
        );


    // kick off animation
    window.requestAnimationFrame(draw_frame);

    // Listen for window resizes but wait until RESIZE_TIMEOUT after the last
    // consecutive one to do anything.
    var timer_id = undefined;
    window.addEventListener("resize", function () {
        if (timer_id != undefined) {
            window.clearTimeout(timer_id);
            timer_id = undefined;
        }
        timer_id = window.setTimeout(
            function () {
                timer_id = undefined;
                update_canvas_size();
            },
            RESIZE_TIMEOUT
        );
    });

    // set up menus:
    QUEST_MENU = new menu.QuestList(
<<<<<<< HEAD
        player.current_input_player(),
        "right",
        "quests"
=======
        CTX,
        { "left": "50%", "right": 100, "top": 30, "bottom": 100 },
        { "width": undefined, "height": undefined },
        undefined,
        QUESTS
    );

    QUEST_SIDEBAR = new menu.ToggleMenu(
        CTX,
        { "right": 10, "top": 240 },
        { "width": 40, "height": 40 },
        undefined,
        "!",
        function () {
            WORDS_SIDEBAR.off();
            menu.add_menu(QUEST_MENU);
        },
        function () {
            menu.remove_menu(QUEST_MENU);
        }
>>>>>>> 73ccfd45
    );
    // TODO: How to make sure items are updated when a reward is
    // claimed?!?

    WORDS_LIST_MENU = new menu.WordList(
        player.current_input_player(),
        "https://<lang>.wiktionary.org/wiki/<item>",
        "right",
        "words"
    );
    // TODO: Swap words list when dimension changes
    // TODO: Some way to see lists from non-current dimensions?

<<<<<<< HEAD
    // Adding slots menu, the contents are currently predetermined.
    // TODO: How to add/remove glyphs based on player progression
    //TODO: REWRITE this code...
    SLOTS_MENU = new menu.SlotsMenu(
        ["A", "E", "I", "O", "U"],
        function (menu, index) { // select function
            splice_glyph("slots", index);
        },
        function (menu, index) {
            unsplice_glyph("slots", index);
        },
        "🎒",
        "left"
=======
    WORDS_SIDEBAR = new menu.ToggleMenu(
        CTX,
        { "right": 10, "top": 330 },
        { "width": 40, "height": 40 },
        undefined,
        //"找到",
        "🗎",
        function () {
            QUEST_SIDEBAR.off();
            menu.add_menu(WORDS_LIST_MENU);
        },
        function () {
            menu.remove_menu(WORDS_LIST_MENU);
        }
    );
    menu.add_menu(WORDS_SIDEBAR);

    ABOUT_DIALOG = new menu.Dialog(
        CTX,
        undefined,
        undefined,
        {},
        (
            "This is Words 成语, version 0.1. Select 成语 and press"
          + " SPACE. Find as many as you can! You can scroll to see more."
          + " Use the ⊗ at the bottom-left or ESCAPE to clear the"
          + " selection, or double-tap to remove a glyph. Review 成语"
          + " with the 找到 button on the right-hand side. The 🏠 button"
          + " takes you back to the start."
        ),
        [ { "text": "OK", "action": function () { ABOUT_TOGGLE.off_(); } } ]
    );

    ABOUT_TOGGLE = new menu.ToggleMenu(
        CTX,
        { "right": 10, "bottom": 10 },
        { "width": 40, "height": 40 },
        {},
        "?",
        function () { menu.add_menu(ABOUT_DIALOG); },
        function () { menu.remove_menu(ABOUT_DIALOG); }
>>>>>>> 73ccfd45
    );

    // Separate "about" dialog and toggle button for quiz mode
    // TODO: Make sure this only activates in quiz mode
    ABOUT_QUIZ_DIALOG = new menu.Dialog(
        CTX,
        undefined,
        undefined,
        {},
        (
            "Take a quiz of the words and their definitions. If you select OK"
        ),
        [ { "text": "OK", "action": function () { ABOUT_QUIZ_TOGGLE.off_(); } },
        { "text": "Cancel", "action": function () { ABOUT_QUIZ_TOGGLE.off_(); } } ]
    );

    ABOUT_QUIZ_TOGGLE = new menu.ToggleMenu(
        CTX,
        { "right": 100, "bottom": 10 },
        { "width": 40, "height": 40 },
        {},
        "📝",
        function () { menu.add_menu(ABOUT_QUIZ_DIALOG); },
        function () { menu.remove_menu(ABOUT_QUIZ_DIALOG); }
    );
    menu.add_menu(ABOUT_QUIZ_TOGGLE);

    // Exit dialog and toggle button for quiz mode
    // TODO: Should this also only show up in quiz mode?
    EXIT_DIALOG = new menu.Dialog(
        CTX,
        undefined,
        {"height": 200},
        {},
        (
            "If you exit, your progress will be lost."
            + " Are you sure you want to exit?"
        ),
        [
        { "text": "YES", "action": function () { window.location.href = "/start_quiz.html"; }},
        { "text": "NO", "action": function() { EXIT_TOGGLE.off_(); } }
        ]
    );

    EXIT_TOGGLE = new menu.ToggleMenu(
        CTX,
        { "left": 10, "top": 100 },
        { "width": 40, "height": 40 },
        {},
        "↶",
        function () { menu.add_menu(EXIT_DIALOG); },
        function () { menu.remove_menu(EXIT_DIALOG); }
    );
    menu.add_menu(EXIT_TOGGLE);

    HOME_BUTTON = new menu.ButtonMenu(
        "🏠",
        home_view,
        "left"
    );

    ZOOM_IN_BUTTON = new menu.ButtonMenu(
        "+",
        zoom_in,
        "top"
    );

    ZOOM_OUT_BUTTON = new menu.ButtonMenu(
        "–",
        zoom_out,
        "top"
    );

    CLEAR_SELECTION_BUTTON = new menu.ButtonMenu(
        "⊗",
        function () {
            clear_selection(
                // TODO: Better here?
                [0, CTX.cheight],
                {
                    "color":
                        window.getComputedStyle(
                            CLEAR_SELECTION_BUTTON.element
                        ).color
                }
            );
        },
        "bottom",
        "clear_selection"
    );

    CURRENT_GLYPHS_BUTTON = new menu.GlyphsMenu(
        "",
        test_selection,
        "bottom",
        "current_glyphs"
    );

    // TODO: prevent dialog stacking?
    let about_dialog = null;
    let cleanup_about = function () { about_dialog = null; };
    ABOUT_BUTTON = new menu.ButtonMenu(
        "?",
        function () {
            if (about_dialog == null) {
                // Create a dialog
                about_dialog = new menu.Dialog(
                    (
                        "This is Words, version 0.2. Select words and tap"
                      + " the word that appears below, or press SPACE. You can"
                      + " scroll to see more of the grid. Use the ⊗ at the"
                      + " bottom-left or ESCAPE to clear the selection, or"
                      + " double-tap to remove a glyph. Review words with the"
                      + " 'Words' button on the right-hand side. The 🏠 button"
                      + " takes you back to the start."
                    ),
                    cleanup_about,
                    [ { "text": "Got it.", "action": cleanup_about } ]
                );
            } else {
                // Remove the existing dialog
                about_dialog.cancel();
            }
        },
        "bottom"
    );



    // set up event handlers
    let down_handler = function (e) {
        // If this event targets a menu, skip it
        if (event_targets_a_menu(e)) { return; }

        // Stop propagation & prevent default action
        if (e.preventDefault) { e.preventDefault(); }

        // Figure out click/tap type and dispatch event
        var which = which_click(e);
        if (which == "primary") {
            handle_primary_down(CTX, e);
            PRESS_RECORDS[0] = PRESS_RECORDS[1];
            PRESS_RECORDS[1] = window.performance.now();
        } else if (which == "tertiary") {
            handle_tertiary_down(CTX, e);
        } // otherwise ignore this click/tap
    };
    document.addEventListener("mousedown", down_handler);
    document.addEventListener("touchstart", down_handler);

    let up_handler = function (e) {
        // If this event targets a menu, skip it
        if (event_targets_a_menu(e)) {
            // Reset scroll referent even if the event hit a menu
            SCROLL_REFERENT = null;
            // End swiping even if the event hit a menu
            SWIPING = false;
            return;
        }

        // Stop propagation & prevent default action
        if (e.preventDefault) { e.preventDefault(); }

        // Figure out click/tap type and dispatch event
        var which = which_click(e);
        if (which == "primary") {
            handle_primary_up(CTX, e);
            LAST_RELEASE = canvas_position_of_event(e);
        } else if (which == "tertiary") {
            handle_tertiary_up(CTX, e);
        } // otherwise ignore this click/tap

        // Reset scroll referent anyways just to be sure:
        SCROLL_REFERENT = null;
    };
    document.addEventListener("mouseup", up_handler);
    document.addEventListener("touchend", up_handler);
    document.addEventListener("touchcancel", up_handler);

    let move_handler = function (e) {
        // If this event targets a menu, skip it
        if (event_targets_a_menu(e)) { return; }

        if (e.preventDefault) { e.preventDefault(); }
        handle_movement(CTX, e);
    };
    document.addEventListener("mousemove", move_handler);
    document.addEventListener("touchmove", move_handler);

    let wheel_handler = function (e) {
        // If this event targets a menu, skip it
        if (event_targets_a_menu(e)) { return; }
        if (e.preventDefault) { e.preventDefault(); }
        handle_wheel(CTX, e);
    };
    document.addEventListener(
        "wheel",
        wheel_handler,
        { "capture": true, "passive": false }
    );

    let key_handler = function (e) {
        // If this event targets a menu, skip it
        if (event_targets_a_menu(e)) { return; }

        if (COMMANDS.hasOwnProperty(e.key)) {
            COMMANDS[e.key](e);
        }
    };
    document.addEventListener("keydown", key_handler);
}

/**
 * Sets things up for the grid test.
 *
 * @param starting_dimension A dimension object that the game should
 *     start out in.
 * @param supertiles An array of supertiles objects to render as part of
 *     the test.
 */
export function init_test(starting_dimension, supertiles) {
    // Set up the canvas
    setup_canvas();

    // put ourselves in the test dimension
    warp_to([0, 0], dimensions.dim__key(starting_dimension));

    // kick off animation
    window.requestAnimationFrame(make_test_animator(supertiles));

    // Listen for window resizes but wait until RESIZE_TIMEOUT after the last
    // consecutive one to do anything.
    var timer_id = undefined;
    window.addEventListener("resize", function () {
        if (timer_id != undefined) {
            window.clearTimeout(timer_id);
            timer_id = undefined;
        }
        timer_id = window.setTimeout(
            function () {
                timer_id = undefined;
                update_canvas_size();
            },
            RESIZE_TIMEOUT
        );
    });

    document.addEventListener("keydown", function (e) {
        if (GRID_TEST_COMMANDS.hasOwnProperty(e.key)) {
            GRID_TEST_COMMANDS[e.key](e);
        }
    });
}


/**
 * Tests whether the given position is selected by a current swipe.
 *
 * @param gpos A 2-element tile grid x/y coordinate array.
 *
 * @return True if the given position is selected by an existing swipe,
 *     and false otherwise.
 */
export function is_selected(gpos) {
    for(let prpos of SELECTION_PATH) {
        if ("" + prpos == "" + gpos) {
            return true;
        }
    }
    return false;
}

/**
 * Core drawing function for drawing all game elements every frame. This
 * function actually uses the DO_REDRAW variable to when possible skip
 * drawing entirely and wait for a future frame to actually draw
 * anything, so that when no animations are playing and nothing is being
 * interacted with, the canvas doesn't get updated.
 *
 * This function uses window.requestAnimationFrame to reschedule itself,
 * so calling it once is enough to ensure it will happen on every frame
 * from that point on.
 *
 * @param now A window.performance.now() result which is a number of
 *     milliseconds since the time origin which will be roughly when the
 *     user started navigating to the game page.
 */
export function draw_frame(now) {
    // Count frames
    ANIMATION_FRAME += 1;
    ANIMATION_FRAME %= animate.ANIMATION_FRAME_MAX;
    // TODO: Normalize frame count to passage of time!

    // Compute elapsed time (in milliseconds)
    let elapsed;
    if (PREV_FRAME_TIME == undefined) {
        elapsed = 0; // on first frame we count 0 elapsed
    } else {
        elapsed = now - PREV_FRAME_TIME; // otherwise compute it
    }
    elapsed = Math.max(0, elapsed); // ensure its not negative
    PREV_FRAME_TIME = now; // update previous value

    let elapsed_seconds = elapsed / 1000;

    // Tick players and check whether they want a redraw...
    if (player.tick_players(elapsed_seconds)) {
        DO_REDRAW = 0;
    }

    // Check whether we need to redraw or not
    if (DO_REDRAW == null) {
        window.requestAnimationFrame(draw_frame);
        return;
    } else if (DO_REDRAW > 0) {
        DO_REDRAW -= 1;
        window.requestAnimationFrame(draw_frame);
        return;
    }
    DO_REDRAW = null;

    // draw the world
    CTX.clearRect(0, 0, CTX.cwidth, CTX.cheight);

    // get current dimension
    let cdk = get_current_dimkey();
    // tiles etc. only if available
    if (cdk != undefined) {
        let cd = dimensions.key__dim(cdk);

        // Tiles
        let visible_tiles = draw.visible_tile_list(cd, CTX);
        if (!draw.draw_tiles(cd, CTX, visible_tiles)) {
            if (DO_REDRAW != null) {
                DO_REDRAW = Math.min(DO_REDRAW, MISSING_TILE_RETRY);
            } else {
                DO_REDRAW = MISSING_TILE_RETRY;
            }
        }

        // Highlight unlocked:
        if (TRACE_UNLOCKED) {
            draw.trace_unlocked(dimensions.dim__key(cd), CTX);
        }

        // Add energy highlights:
        draw.draw_energies(cd, CTX, visible_tiles);

        // Swipes
        draw.draw_swipe(CTX, SELECTION_PATH, "highlight");

        // Pokes
        var poke_redraw_after = undefined;
        var finished_pokes = [];
        for (let index = 0; index < ACTIVE_POKES.length; ++index) {
            let poke = ACTIVE_POKES[index];
            if (dimensions.same(cd, poke[0])) {
                let initiated_at = poke[2];
                let age = now - initiated_at;
                let ticks = Math.floor(age/1000);
                let until_tick = 1000 - age % 1000;

                draw.draw_poke(CTX, poke, ticks, POKE_DELAY);

                let frames_left = Math.ceil(until_tick / MS_PER_FRAME);
                if (
                    poke_redraw_after == undefined
                 || poke_redraw_after > frames_left
                ) {
                    poke_redraw_after = frames_left;
                }
                if (ticks >= POKE_DELAY) {
                    finished_pokes.push(index);
                }
            }
        }
        if (finished_pokes.length > 0) {
            // remove & process finished pokes
            DO_REDRAW = 0;
            let adj = 0;
            for (let i = 0; i < finished_pokes.length; ++i) {
                let poke = ACTIVE_POKES[i - adj];
                let dk = dimensions.dim__key(poke[0]);
                player.add_poke(player.current_input_player(), dk, poke[1]);
                ACTIVE_POKES.splice(i - adj, 1);
                adj += 1;
            }
        } else if (poke_redraw_after != undefined) {
            // set up redraw for remaining active pokes
            DO_REDRAW = Math.max(poke_redraw_after, 0);
        }
    }

    // Loading bars for domains (regardless of dimension availability)
    var loading = dict.LOADING;
    var lks = Object.keys(loading);
    if (lks.length > 0) {
        lks.sort();
        if (draw.draw_loading(CTX, lks, loading)) {
            if (DO_REDRAW != null) {
                DO_REDRAW = Math.min(DO_REDRAW, LOADING_RETRY);
            } else {
                DO_REDRAW = LOADING_RETRY;
            }
        }
    }

    // Animations (regardless of dimension availability)
    var next_horizon = animate.draw_active(CTX, ANIMATION_FRAME);
    if (
        next_horizon != undefined
        && (
            DO_REDRAW == null
            || DO_REDRAW > next_horizon
        )
    ) {
        DO_REDRAW = next_horizon;
    }

    // reschedule ourselves
    window.requestAnimationFrame(draw_frame);
}

/**
* Creates a test animation function which will draw the given
* supertiles.
*
* @param supertiles An array of supertile objects to be drawn. Their pos
*     attributes determine where, and scrolling is not enabled, so they
*     should be positioned somewhere near [0, 0].
*/
export function make_test_animator(supertiles) {
    /**
    * The per-frame animation function for the grid test, which just draws
    * the test grid data. Uses the same DO_REDRAW mechanism as draw_frame.
    *
    * @param now The number of milliseconds since the time origin.
    */
    let animate_grid_test = function (now) {
        if (DO_REDRAW == null) {
            window.requestAnimationFrame(animate_grid_test);
            return;
        } else if (DO_REDRAW > 0) {
            DO_REDRAW -= 1;
            window.requestAnimationFrame(animate_grid_test);
            return;
        }
        DO_REDRAW = null;

        // draw the test supertile
        CTX.clearRect(0, 0, CTX.cwidth, CTX.cheight);
        for (let supertile of supertiles) {
            draw.draw_supertile(CTX, supertile);
        }

        // Draw loading bars for domains:
        var loading = dict.LOADING;
        var lks = [];
        for (var l in loading) {
            if (loading.hasOwnProperty(l)) {
                lks.push(l);
            }
        }
        if (lks.length > 0) {
            lks.sort();
            if (draw.draw_loading(CTX, lks, loading)) {
                DO_REDRAW = LOADING_RETRY;
            }
        }

        // reschedule ourselves
        window.requestAnimationFrame(animate_grid_test);
    };
    return animate_grid_test;
}


/**
* Adds a glyph from a source other than the main board to the current
* word being built. Current sources include:
*
* "slots" - The slots menu. Index indicates which slot is being used.
*
* @param source Where the glyph is coming from (a string).
* @param index The index of the glyph within that source.
*/
export function splice_glyph(source, index) {
    let entry = [source, index];
    SELECTION_PATH.push(entry);
    update_current_glyphs();
    DO_REDRAW = 0;
}

/**
 * Removes a currently-spliced glyph from a specific source from the
 * current swipes. See splice_glyph for details about valid sources.
 *
 * Removes only the first instance of the given index/source pair from
 * the swipes list.
 *
 * @param source The source of the glyph (a string).
 * @param index The index of the glyph within that source.
 */
export function unsplice_glyph(source, index) {
    let remove = undefined;
    let sidx;
    let drop = false;
    let eidx;
    for (eidx = 0; eidx < SELECTION_PATH.length; ++eidx) {
        let entry = SELECTION_PATH[eidx];
        if (entry[0] == source && entry[1] == index) {
            drop = true;
            break;
        }
    }

    if (drop) { // found a match to get rid of
        SELECTION_PATH.splice(eidx, 1); // remove entry
    }

    update_current_glyphs();
    DO_REDRAW = 0;
}


/**
* Finds the head of the swipe (the last position selected within the
* grid). If an index is given, finds the position that many entries back
* from the head. Entries from outside the grid are skipped.
*
* @param index (optional) How far back to go in the swipe. Default is 0.
*
* @return A 2-element x/y grid coordinate array indicating the last valid
*     grid position in the current swipe, or null if there is no such
*     position.
*/
export function find_swipe_head(index) {
    if (index == undefined) {
        index = 0;
    }
    for (var idx = SELECTION_PATH.length - 1; idx > -1; --idx) {
        let gp = SELECTION_PATH[idx];
        if (typeof gp[0] != "string") {
            index -= 1;
            if (index < 0) {
                return gp;
            }
        }
    }
    return null;
}<|MERGE_RESOLUTION|>--- conflicted
+++ resolved
@@ -15,6 +15,7 @@
 import * as utils from "./utils.js";
 import * as quests from "./quests.js";
 import * as player from "./player.js";
+import * as env from "./env.js";
 import * as anarchy from "../anarchy.mjs";
 
 /**
@@ -30,6 +31,7 @@
  */
 export var MODES = [
     "free",
+    "example",
     "normal",
     "quiz"
 ];
@@ -40,6 +42,38 @@
  */
 // export var MODE = "free";
 export var MODE = "quiz";
+
+/**
+ * Words used in the example finite domain.
+ */
+export const EXAMPLE_WORDS = [
+    "ABACUS",
+    "BENEVOLENCE",
+    "CONCEPTUALIZATION",
+    "DECADENT",
+    "ENDOMETRIUM",
+    "FUNCTION",
+    "GABBRO",
+    "HYPHENATION",
+    "INFLORESCENCE",
+    "JUBILEE",
+    "KIDNEY",
+    "LEAVENING",
+    "MONGOOSE",
+    "NIQAB",
+    "OATH",
+    "PHALANX",
+    "QUADRILATERAL",
+    "RADIUM",
+    "SEVERANCE",
+    "TRANSCENDENCE",
+    "ULNA",
+    "VACCINE",
+    "WIZARDRY",
+    "XENOPHOBIA",
+    "YUCCA",
+    "ZYGOTE",
+];
 
 /**
  * Is the user currently in the middle of dragging out a swipe path?
@@ -181,15 +215,8 @@
 export var CLEAR_SELECTION_BUTTON = null;
 export var RESET_ENERGY_BUTTON = null;
 export var CURRENT_GLYPHS_BUTTON = null;
-<<<<<<< HEAD
 export var SLOTS_MENU = null;
-=======
-export var ABOUT_QUIZ_TOGGLE = null;
-export var ABOUT_QUIZ_DIALOG = null;
-export var EXIT_TOGGLE = null;
-export var EXIT_DIALOG = null;
-export var REWARD_DIALOG = null;
->>>>>>> 73ccfd45
+export var BACK_BUTTON = null;
 
 /**
  * How many frames to wait before requesting a redraw when an ititial
@@ -327,32 +354,11 @@
         player.current_input_player(),
         coordinates,
         dimkey,
-        MODE != "free"
+        MODE != "free" && MODE != "quiz"
     );
     let wpos = grid.world_pos(coordinates);
     CTX.viewport_center[0] = wpos[0];
     CTX.viewport_center[1] = wpos[1];
-<<<<<<< HEAD
-=======
-    if (MODE != "free" && MODE != "quiz") {
-        let x = coordinates[0];
-        let y = coordinates[1];
-        let nearby = [
-            [x, y],
-            [x+1, y],
-            [x+1, y+1],
-            [x, y+1],
-            [x-1, y],
-            [x-1, y-1],
-            [x, y-1],
-        ];
-        content.unlock_path(
-            player.current_input_player(),
-            CURRENT_DIMENSION,
-            nearby
-        );
-    }
->>>>>>> 73ccfd45
     DO_REDRAW = 0;
 }
 
@@ -406,7 +412,7 @@
         }
     },
     // shows 'about' dialog
-    "a": function (e) {
+    "?": function (e) {
         ABOUT_BUTTON.press();
         DO_REDRAW = 0;
     },
@@ -578,6 +584,7 @@
     let domains = new Set();
     let cdk = get_current_dimkey();
     let cd = dimensions.key__dim(cdk);
+
     // determine all domains involved
     for (let gp of SELECTION_PATH) {
         if (typeof gp[0] == "string") {
@@ -599,26 +606,26 @@
     }
 
     let matches = dict.check_word(CURRENT_GLYPHS_BUTTON.glyphs, domains);
-<<<<<<< HEAD
+
+    // If we didn't find any matches, consider custom words from the
+    // current domain
+    if (matches.length == 0 && dimensions.kind(cd) == "custom") {
+        matches = dimensions.pocket_matches(cd, CURRENT_GLYPHS_BUTTON.glyphs);
+    }
+
+    // If we didn't find any custom matches, consider personal matches
+    if (matches.length == 0) {
+        matches = player.personal_matches(
+            player.current_input_player(),
+            CURRENT_GLYPHS_BUTTON.glyphs
+        );
+    }
+
     if (matches.length > 0) { // Found a match
         let in_reach = false; // is this match within reach?
         // TODO: Implement reach > 0
-        if (MODE == "free") {
+        if (MODE == "free" || MODE == "quiz") {
             in_reach = true;
-=======
-
-    // Activated if the given word is not in the dictionary and the user is
-    // in quiz mode. This will check if the word is in the given word list
-    if (matches.length == 0 && MODE == "quiz"){
-       matches = check_word_in_list(CURRENT_GLYPHS_BUTTON.glyphs);
-    }
-
-    if (matches.length > 0) {
-        // Found a match:
-        let connected = false;
-        if (MODE == "free" || MODE == "quiz") {
-            connected = true;
->>>>>>> 73ccfd45
         } else {
             for (let gp of SELECTION_PATH) {
                 if (content.is_unlocked(cdk, gp)) {
@@ -652,46 +659,6 @@
     }
     DO_REDRAW = 0;
 }
-
-/**
- * Adapted from the check_word function in dict.js. Returns a list
- * of (domain_name, index, glyphs, word, frequency) quadruples that
- * match the given glyphs in the current custom domain. The list will
- * be empty if there are no matches. This function will only be activated
- * in quiz mode.
- *
- * @param glyphs Either a string or an array of single-glyph strings
- *     specifying the glyph sequence to look for.
- * @return match A 5-element array containing:
- *     0: The string name of the domain that the matched word belongs to.
- *        (In this case, "custom").
- *     1: The index of the entry for that word in its domain.
- *        (In this case, undefined).
- *     2: A string containing the glyph sequence that makes up that word.
- *     3: A string containing the canonical form of the word.
- *        (In this case, the same as the glyphs sequence).
- *     4: An integer indicating the frequency of that word within its
- *        domain.
- *        (In this case, undefined).
- */
-
-function check_word_in_list(glyphs) {
-    var matches = [];
-    // if (CURRENT_DIMENSION.words.includes(glyphs)) {}
-    for (let word of CURRENT_DIMENSION.words) {
-        if (glyphs.join("") == word) {
-        var match = [];
-        match[0] = "custom";
-        match[1] = undefined;
-        match[2] = glyphs;
-        match[3] = glyphs;
-        match[4] = undefined;
-        matches.push(match);
-        }
-    }
-    return matches;
-}
-
 
 
 /**
@@ -1182,160 +1149,126 @@
     // TODO: Add starting place?
     warp_to([0, 0], dimensions.dim__key(starting_dimension));
 
-    // TODO: This is just a demo...
-    let bonus_words = [
-        "ABACUS",
-        "BENEVOLENCE",
-        "CONCEPTUALIZATION",
-        "DECADENT",
-        "ENDOMETRIUM",
-        "FUNCTION",
-        "GABBRO",
-        "HYPHENATION",
-        "INFLORESCENCE",
-        "JUBILEE",
-        "KIDNEY",
-        "LEAVENING",
-        "MONGOOSE",
-        "NIQAB",
-        "OATH",
-        "PHALANX",
-        "QUADRILATERAL",
-        "RADIUM",
-        "SEVERANCE",
-        "TRANSCENDENCE",
-        "ULNA",
-        "VACCINE",
-        "WIZARDRY",
-        "XENOPHOBIA",
-        "YUCCA",
-        "ZYGOTE",
-    ];
-
-    let bonus_dimension = {
-        "kind": "custom",
-        "layout": "dense",
-        "flavor": "bare",
-        "domain": "English",
-        "seed": 10985,
-        "words": bonus_words
-    };
-    let bdk = dimensions.dim__key(bonus_dimension);
-
-    // Quest chain:
-    let inner_quest = quests.new_quest(
-        "hunt",
-        // bonus_words.slice(0, 3),
-        [ "ZYGOTE" ],
-        bonus_words.slice(3, 8),
-        [ // rewards
-            [ "exp", ["acuity", 60] ],
-            [ "exp", ["dexterity", 60] ],
-            [ "return" ],
-            [
-                "quest",
-                quests.new_quest(
-                    "big",
-                    [5, 3], // length, #
-                    [7, 4],
-                    [ // rewards
-                        [ "exp", ["concentration", 30] ],
-                        [ "exp", ["intuition", 30] ],
-                        [ "exp", ["compassion", 30] ],
-                        [ "refresh", 3 ],
-                    ]
-                )
-            ],
-        ]
-    );
-    quests.bind_dimension(inner_quest, bdk);
-
-    // Default quest
-    /*
-    // Grant starting quest
-    // TODO: Better/different here?
-    let starting_quest = quests.new_quest(
-        "stretch",
-        3,
-        15,
-        [ // rewards
-            [ "exp", ["creativity", 100] ],
-            [ "exp", ["leadership", 100] ],
-            [
-                "quest",
-                quests.new_quest(
-                    "encircle",
-                    8,
-                    16,
-                    [ // rewards
-                        [ "exp", ["memory", 120] ],
-                        [ "portal", [ bdk, [0, 0] ] ],
-                        [ "quest", inner_quest ],
-                    ]
-                )
-            ],
-        ]
-    );
-    player.activate_quest(
-        player.current_input_player(),
-        starting_quest,
-        function () {
-            QUEST_MENU.update();
-            DO_REDRAW = 0;
-        }
-    );
-    */
-
-    // Adds a HuntQuest for quiz mode with the given word list
-    if(MODE == "quiz"){
-        add_quest(
-            new quests.HuntQuest(
-                starting_dimension.words,
-                [""],
-                undefined,
-                function () {
-                    menu.add_menu(REWARD_DIALOG)
-                }
-            )
-        );
-    };
-
-    // Reward for completing the quiz HuntQuest: reshuffling the letters or starting a new game
-    REWARD_DIALOG = new menu.Dialog(
-        CTX,
-        undefined,
-        {"height": 200},
-        {},
-        (
-            "Congratulations, you finished the challenge! Do you want to start"
-            + " a new game or reshuffle the current list?"
-        ),
-        [
-            { "text": "PLAY AGAIN", "action": function(){
-                let seed = anarchy.scramble_seed(starting_dimension.seed);
-                let hash = window.location.hash;
-                let env = {};
-                if (hash.length > 0) {
-                    let encodeditems = hash.slice(1);
-                    let decodeditems = decodeURIComponent(encodeditems);
-                    let hashitems = decodeditems.split(',');
-                    for (let hi of hashitems) {
-                        let parts = hi.split('=');
-                        if (parts.length == 2) {
-                            env[parts[0]] = parts[1];
-                        }
-                    }
-                }
-                env["seed"] = seed;
-                window.location.href = "index.html#"+ "words=" + env["words"] + ",domain=" + env["domain"] + ",seed=" + env["seed"]
-                window.location.reload();
-                }},
-                { "text": "NEW GAME", "action": function () { window.location.href = "/start_quiz.html";
-                window.location.reload();
-                }}
+    if (MODE == "example") {
+        // Demo quests
+        let bonus_dimension = {
+            "kind": "custom",
+            "layout": "dense",
+            "flavor": "bare",
+            "domain": "English",
+            "seed": 10985,
+            "words": EXAMPLE_WORDS
+        };
+        let bdk = dimensions.dim__key(bonus_dimension);
+
+        // Quest chain:
+        let inner_quest = quests.new_quest(
+            "hunt",
+            // bonus_words.slice(0, 3),
+            [ "ZYGOTE" ],
+            EXAMPLE_WORDS.slice(3, 8),
+            [ // rewards
+                [ "exp", ["acuity", 60] ],
+                [ "exp", ["dexterity", 60] ],
+                [ "return" ],
+                [
+                    "quest",
+                    quests.new_quest(
+                        "big",
+                        [5, 3], // length, #
+                        [7, 4],
+                        [ // rewards
+                            [ "exp", ["concentration", 30] ],
+                            [ "exp", ["intuition", 30] ],
+                            [ "exp", ["compassion", 30] ],
+                            [ "refresh", 3 ],
+                        ]
+                    )
+                ],
             ]
         );
-
+        quests.bind_dimension(inner_quest, bdk);
+
+        // Default quest
+        // Grant starting quest
+        // TODO: Better/different here?
+        let starting_quest = quests.new_quest(
+            "stretch",
+            3,
+            15,
+            [ // rewards
+                [ "exp", ["creativity", 100] ],
+                [ "exp", ["leadership", 100] ],
+                [
+                    "quest",
+                    quests.new_quest(
+                        "encircle",
+                        8,
+                        16,
+                        [ // rewards
+                            [ "exp", ["memory", 120] ],
+                            [ "portal", [ bdk, [0, 0] ] ],
+                            [ "quest", inner_quest ],
+                        ]
+                    )
+                ],
+            ]
+        );
+        player.activate_quest(
+            player.current_input_player(),
+            starting_quest,
+            function () {
+                QUEST_MENU.update();
+                DO_REDRAW = 0;
+            }
+        );
+    } else if (MODE == "quiz") {
+        // Adds a hunt quest for quiz mode with the given word list
+        let quiz_quest = quests.new_quest(
+            "hunt",
+            starting_dimension.words.slice(),
+            [],
+            [ [ "return" ] ] // TODO: should we even use this reward?
+        );
+        // TODO: build an grant_quest function for this boilerplate?
+        player.activate_quest(
+            player.current_input_player(),
+            quiz_quest,
+            function () {
+                let continue_dialog = new menu.Dialog(
+                    (
+                        "Congratulations, you finished the challenge! Do"
+                      + " you want to start a new game or reshuffle the"
+                      + " current list?"
+                    ),
+                    undefined, // do nothing on cancel
+                    [
+                        {
+                            "text": "New Game",
+                            "action": function () {
+                                // go back to the quiz builder page
+                                window.location.href = "/start_quiz.html";
+                                window.location.reload();
+                            }
+                        },
+                        {
+                            "text": "Play Again",
+                            "action": function() {
+                                let seed = anarchy.scramble_seed(
+                                    starting_dimension.seed
+                                );
+                                env.update_environment({"seed": "" + seed});
+                                window.location.reload();
+                            }
+                        },
+                        { "text": "Cancel" }
+                    ]
+                );
+                QUEST_MENU.update();
+                DO_REDRAW = 0;
+            }
+        );
+    }
 
     // kick off animation
     window.requestAnimationFrame(draw_frame);
@@ -1359,32 +1292,9 @@
 
     // set up menus:
     QUEST_MENU = new menu.QuestList(
-<<<<<<< HEAD
         player.current_input_player(),
         "right",
         "quests"
-=======
-        CTX,
-        { "left": "50%", "right": 100, "top": 30, "bottom": 100 },
-        { "width": undefined, "height": undefined },
-        undefined,
-        QUESTS
-    );
-
-    QUEST_SIDEBAR = new menu.ToggleMenu(
-        CTX,
-        { "right": 10, "top": 240 },
-        { "width": 40, "height": 40 },
-        undefined,
-        "!",
-        function () {
-            WORDS_SIDEBAR.off();
-            menu.add_menu(QUEST_MENU);
-        },
-        function () {
-            menu.remove_menu(QUEST_MENU);
-        }
->>>>>>> 73ccfd45
     );
     // TODO: How to make sure items are updated when a reward is
     // claimed?!?
@@ -1398,10 +1308,8 @@
     // TODO: Swap words list when dimension changes
     // TODO: Some way to see lists from non-current dimensions?
 
-<<<<<<< HEAD
     // Adding slots menu, the contents are currently predetermined.
     // TODO: How to add/remove glyphs based on player progression
-    //TODO: REWRITE this code...
     SLOTS_MENU = new menu.SlotsMenu(
         ["A", "E", "I", "O", "U"],
         function (menu, index) { // select function
@@ -1412,109 +1320,51 @@
         },
         "🎒",
         "left"
-=======
-    WORDS_SIDEBAR = new menu.ToggleMenu(
-        CTX,
-        { "right": 10, "top": 330 },
-        { "width": 40, "height": 40 },
-        undefined,
-        //"找到",
-        "🗎",
-        function () {
-            QUEST_SIDEBAR.off();
-            menu.add_menu(WORDS_LIST_MENU);
-        },
-        function () {
-            menu.remove_menu(WORDS_LIST_MENU);
-        }
     );
-    menu.add_menu(WORDS_SIDEBAR);
-
-    ABOUT_DIALOG = new menu.Dialog(
-        CTX,
-        undefined,
-        undefined,
-        {},
-        (
-            "This is Words 成语, version 0.1. Select 成语 and press"
-          + " SPACE. Find as many as you can! You can scroll to see more."
-          + " Use the ⊗ at the bottom-left or ESCAPE to clear the"
-          + " selection, or double-tap to remove a glyph. Review 成语"
-          + " with the 找到 button on the right-hand side. The 🏠 button"
-          + " takes you back to the start."
-        ),
-        [ { "text": "OK", "action": function () { ABOUT_TOGGLE.off_(); } } ]
-    );
-
-    ABOUT_TOGGLE = new menu.ToggleMenu(
-        CTX,
-        { "right": 10, "bottom": 10 },
-        { "width": 40, "height": 40 },
-        {},
-        "?",
-        function () { menu.add_menu(ABOUT_DIALOG); },
-        function () { menu.remove_menu(ABOUT_DIALOG); }
->>>>>>> 73ccfd45
-    );
-
-    // Separate "about" dialog and toggle button for quiz mode
-    // TODO: Make sure this only activates in quiz mode
-    ABOUT_QUIZ_DIALOG = new menu.Dialog(
-        CTX,
-        undefined,
-        undefined,
-        {},
-        (
-            "Take a quiz of the words and their definitions. If you select OK"
-        ),
-        [ { "text": "OK", "action": function () { ABOUT_QUIZ_TOGGLE.off_(); } },
-        { "text": "Cancel", "action": function () { ABOUT_QUIZ_TOGGLE.off_(); } } ]
-    );
-
-    ABOUT_QUIZ_TOGGLE = new menu.ToggleMenu(
-        CTX,
-        { "right": 100, "bottom": 10 },
-        { "width": 40, "height": 40 },
-        {},
-        "📝",
-        function () { menu.add_menu(ABOUT_QUIZ_DIALOG); },
-        function () { menu.remove_menu(ABOUT_QUIZ_DIALOG); }
-    );
-    menu.add_menu(ABOUT_QUIZ_TOGGLE);
-
-    // Exit dialog and toggle button for quiz mode
-    // TODO: Should this also only show up in quiz mode?
-    EXIT_DIALOG = new menu.Dialog(
-        CTX,
-        undefined,
-        {"height": 200},
-        {},
-        (
-            "If you exit, your progress will be lost."
-            + " Are you sure you want to exit?"
-        ),
-        [
-        { "text": "YES", "action": function () { window.location.href = "/start_quiz.html"; }},
-        { "text": "NO", "action": function() { EXIT_TOGGLE.off_(); } }
-        ]
-    );
-
-    EXIT_TOGGLE = new menu.ToggleMenu(
-        CTX,
-        { "left": 10, "top": 100 },
-        { "width": 40, "height": 40 },
-        {},
-        "↶",
-        function () { menu.add_menu(EXIT_DIALOG); },
-        function () { menu.remove_menu(EXIT_DIALOG); }
-    );
-    menu.add_menu(EXIT_TOGGLE);
-
-    HOME_BUTTON = new menu.ButtonMenu(
-        "🏠",
-        home_view,
-        "left"
-    );
+
+    // In quiz mode, add a button to return to the quiz builder
+    if (MODE == "quiz") {
+        // Back dialog and toggle button for quiz mode
+        let back_dialog = null;
+        let cleanup_back = function () { back_dialog = null; };
+        BACK_BUTTON = new menu.ButtonMenu(
+            "↶",
+            function () {
+                if (back_dialog == null) {
+                    // Create a dialog
+                    back_dialog = new menu.Dialog(
+                        (
+                            "If you go back, your progress will be lost."
+                          + " Are you sure you want to return to the puzzle"
+                          + " builder page?"
+                        ),
+                        cleanup_back,
+                        [
+                            {
+                                "text": "Yes",
+                                "action": function () {
+                                    cleanup_back();
+                                    // go back to the quiz builder page
+                                    window.location.href = "/start_quiz.html";
+                                }
+                            },
+                            { "text": "Cancel", "action": cleanup_back }
+                        ]
+                    );
+                } else {
+                    // Remove the existing dialog
+                    back_dialog.cancel();
+                }
+            },
+            "left"
+        );
+    } else { // in non-quiz modes, add a home button
+        HOME_BUTTON = new menu.ButtonMenu(
+            "🏠",
+            home_view,
+            "left"
+        );
+    }
 
     ZOOM_IN_BUTTON = new menu.ButtonMenu(
         "+",
@@ -1553,7 +1403,30 @@
         "current_glyphs"
     );
 
-    // TODO: prevent dialog stacking?
+    let about_text;
+    if (MODE == "quiz") {
+        about_text = (
+            "This is Words, version 0.2 in quiz mode. Use the Quests menu"
+          + " on the right to list target words, and click the check that"
+          + " appears there once you have found them all to move on. To"
+          + " find a word, select it by dragging your mouse or finger"
+          + " acros the letters, and then press SPACE or click on the"
+          + " word that appears at the bottom of the screen. Double-tap"
+          + " or use backspace to delete part of a selection, or use"
+          + " ESCAPE to clear your selection."
+        );
+    } else {
+        about_text = (
+            "This is Words, version 0.2. Select words and tap the"
+          + " word that appears below, or press SPACE. You can scroll to"
+          + " see more of the grid. Use the ⊗ at the bottom-left or"
+          + " ESCAPE to clear the selection, or double-tap to remove a"
+          + " glyph. Review words with the 'Words' button on the"
+          + " right-hand side. The 🏠 button takes you back to the"
+          + " start."
+        );
+    }
+
     let about_dialog = null;
     let cleanup_about = function () { about_dialog = null; };
     ABOUT_BUTTON = new menu.ButtonMenu(
@@ -1562,15 +1435,7 @@
             if (about_dialog == null) {
                 // Create a dialog
                 about_dialog = new menu.Dialog(
-                    (
-                        "This is Words, version 0.2. Select words and tap"
-                      + " the word that appears below, or press SPACE. You can"
-                      + " scroll to see more of the grid. Use the ⊗ at the"
-                      + " bottom-left or ESCAPE to clear the selection, or"
-                      + " double-tap to remove a glyph. Review words with the"
-                      + " 'Words' button on the right-hand side. The 🏠 button"
-                      + " takes you back to the start."
-                    ),
+                    about_text,
                     cleanup_about,
                     [ { "text": "Got it.", "action": cleanup_about } ]
                 );
