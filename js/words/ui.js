--- conflicted
+++ resolved
@@ -1460,10 +1460,6 @@
         },
         "bottom"
     );
-<<<<<<< HEAD
-    
-=======
-
 
     let hint_dialog = null;
     let cleanup_hint = function () { hint_dialog = null; };
@@ -1483,7 +1479,9 @@
                             "action": function (menu, value) {
                                 console.log(menu, value);
                                 let paths = find_paths(value);
-                                let first_letters = paths.map(path => path[0].pos);
+                                let first_letters = paths.map(
+                                    path => path[0].pos
+                                );
                                 animate_lines(first_letters,
                                     [ CTX.cwidth/2, 0 ],
                                     { "color": "#0f6" }, animate.SECOND);
@@ -1506,8 +1504,6 @@
         "right"
     );
 
-
->>>>>>> a1cc76ea
     // set up event handlers
     let down_handler = function (e) {
         // If this event targets a menu, skip it
