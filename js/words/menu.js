// menu.js
// Menu system for HTML5 canvas.
/* global console, window, document */

"use strict";

import * as grid from "./grid.js";
import * as draw from "./draw.js";
import * as colors from "./colors.js";
import * as dict from "./dict.js";
import * as player from "./player.js";
import * as avatar from "./avatar.js";

// TODO: Import this when that becomes possible (see locale.js).
// import * as locale from "./locale.js";
/* global locale */

/**
 * How many milliseconds to wait before re-trying to load words for a
 * words list.
 */
export const WORDMENU_LOAD_BACKOFF = 50;

/**
 * An array containing all menu objects.
 */
export var ALL_MENUS = [];

/**
 * The five menu regions at the edges of and in the middle of the screen.
 */
export var CENTER_MENU_REGION;
export var TOP_MENU_REGION;
export var BOTTOM_MENU_REGION;
export var LEFT_MENU_REGION;
export var RIGHT_MENU_REGION;

/**
 * Stores the current canvas size, as provided to notify_resize.
 */
export var CANVAS_SIZE;

/**
 * Notifies the menu system of a resize, calling the resize function for
 * each existing menu object.
 *
 * @param width The new width of the game canvas in pixels.
 * @param height The new height of the game canvas in pixels.
 */
export function notify_resize(width, height) {
    CANVAS_SIZE = [width, height];
    for (let menu of ALL_MENUS) {
        menu.resize(width, height);
    }
}

/**
 * Initializes the menu system, creating the base HTML elements necessary
 * to hold menu elements.
 */
export function init_menus() {
    TOP_MENU_REGION = document.createElement("div");
    TOP_MENU_REGION.classList.add("menu_area");
    TOP_MENU_REGION.classList.add("top");
    BOTTOM_MENU_REGION = document.createElement("div");
    BOTTOM_MENU_REGION.classList.add("menu_area");
    BOTTOM_MENU_REGION.classList.add("bottom");
    LEFT_MENU_REGION = document.createElement("div");
    LEFT_MENU_REGION.classList.add("menu_area");
    LEFT_MENU_REGION.classList.add("left");
    RIGHT_MENU_REGION = document.createElement("div");
    RIGHT_MENU_REGION.classList.add("menu_area");
    RIGHT_MENU_REGION.classList.add("right");
    CENTER_MENU_REGION = document.createElement("div");
    CENTER_MENU_REGION.classList.add("menu_area");
    CENTER_MENU_REGION.classList.add("center");

    let menus_div = document.getElementById("menus");
    menus_div.appendChild(TOP_MENU_REGION);
    menus_div.appendChild(BOTTOM_MENU_REGION);
    menus_div.appendChild(LEFT_MENU_REGION);
    menus_div.appendChild(RIGHT_MENU_REGION);
    // Center is created last so that its children appear on top of the
    // children of other menus.
    menus_div.appendChild(CENTER_MENU_REGION);
}

/**
 * The BaseMenu prototype contains basic functionality common to all
 * menus. The following functions may be overridden to specify menu
 * appearance/behavior:
 *
 *   create_element: Should create and return the outermost HTML element
 *       for the menu.
 *   resize: This function will be called whenever the screen is resized,
 *       as well as once when the menu is created. It will be given two
 *       arguments: the new current width and height of the game canvas
 *       (in screen pixels, not canvas units).
 *
 * @param pos A position for the menu: either one of the strings "top",
 *     "bottom", "left", "right", or "center", or an HTML element that
 *     can serve as the parent element for the menu's HTML element.
 * @param classes (optional) A string or an array of strings representing
 *     CSS classes that should be added to this menu.
 * @param style (optional) A string specifying additional CSS code to be
 *     applied (as a style attribute) to the menu. In most cases, the
 *     default CSS rules for menus should take care of things, but this
 *     can be used for any extra customizations necessary.
 */
export function BaseMenu(pos, classes, style) {
    // Set up attributes
    this.pos = pos || "center";
    this.style = style || "";
    this.modal = false;
    this.element = this.create_element();
    this.element.classList.add("menu");

    // Register
    ALL_MENUS.push(this);

    // Set classes
    if (classes != undefined) {
        if (typeof classes == "string" || classes instanceof String) {
            this.element.classList.add(classes);
        } else { // assume it's an array of strings
            for (let cls of classes) {
                this.element.classList.add(cls);
            }
        }
    }

    // Set style attribute
    if (this.style) {
        this.element.setAttribute("style", style);
    }

    // Add to appropriate menu region
    if (this.pos == "top") {
        TOP_MENU_REGION.appendChild(this.element);
    } else if (this.pos == "bottom") {
        BOTTOM_MENU_REGION.appendChild(this.element);
    } else if (this.pos == "left") {
        LEFT_MENU_REGION.appendChild(this.element);
    } else if (this.pos == "right") {
        RIGHT_MENU_REGION.appendChild(this.element);
    } else if (this.pos == "center") {
        CENTER_MENU_REGION.appendChild(this.element);
    } else { // anything else is assumed to be an HTML element
        this.pos.appendChild(this.element);
    }

    // Add a position class if our position is a string
    if (typeof this.pos == "string" || this.pos instanceof String) {
        this.element.classList.add("pos_" + this.pos);
    }

    // Save our normal display style
    this.normal_display = window.getComputedStyle(this.element).display;

    // Call resize to initialize any canvas-size-dependent behavior
    this.resize(CANVAS_SIZE[0], CANVAS_SIZE[1]);
}

/**
 * Creates an HTML element to represent the menu. By default, simply
 * creates a DIV, but this can be overridden to create a different kind
 * of element instead. The element will be given the 'menu' class and a
 * style attribute from the style argument to BaseMenu's constructor.
 *
 * @return The element to use.
 */
BaseMenu.prototype.create_element = function() {
    return document.createElement("div");
};

/**
 * Called automatically when the window is resized. Allows a menu to
 * automatically change its shape or style based on the available
 * screen space. This default implementation does nothing.
 *
 * @param width The new width of the canvas element on the screen, in
 *     pixels. Not the canvas-units size of the canvas, nor a new desired
 *     width for this element.
 * @param height The new height of the canvas element on the screen, in
 *     pixels. Not the canvas-units size of the canvas, nor a new desired
 *     height for this element.
 */
BaseMenu.prototype.resize = function(width, height) {
    // This base-class implementation doesn't do anything.
};

/**
 * Hides this menu, temporarily removing it from the UI.
 */
BaseMenu.prototype.hide = function() {
    this.normal_display = window.getComputedStyle(this.element).display;
    this.element.style.display = "none";
};

/**
 * After using hide, use this function to re-enable a menu.
 */
BaseMenu.prototype.show = function () {
    this.element.style.display = this.normal_display;
};

/**
 * Removes the menu from the game permanently. Use hide instead to
 * temporarily hide a menu.
 */
BaseMenu.prototype.remove = function () {
    this.element.parentElement.removeChild(this.element);
};

/**
 * Determines the center of the menu in HTML coordinates.
 *
 * @return A 2-element array containing HTML x/y coordinates for the
 *     center of the menu.
 */
BaseMenu.prototype.view_center = function () {
    // TODO: HERE
    return [0, 0];
};


/**
 * An ExpandMenu is a menu which collapses to a square button that can
 * be clicked to show the full menu.
 *
 * @param icon A string of HTML code and/or an HTML DOM node that will be
 *     used to represent the menu while it's closed.
 * @param pos The position of this menu (see BaseMenu).
 * @param classes CSS classes for this menu (see BaseMenu).
 * @param style Extra style code for this menu (see BaseMenu).
 */
export function ExpandMenu(icon, pos, classes, style) {
    this.icon = icon; // must come first
    BaseMenu.call(this, pos, classes, style);
}
ExpandMenu.prototype = Object.create(BaseMenu.prototype);
ExpandMenu.prototype.constructor = ExpandMenu;

/**
 * Creates the base element for an expand menu, which is a <details>
 * node.
 */
ExpandMenu.prototype.create_element = function () {
    let elem = document.createElement("details");
    let sum = document.createElement("summary");
    if (typeof this.icon == "string" || this.icon instanceof String) {
        sum.innerHTML = this.icon;
    } else { // we assume it's a DOM element
        sum.appendChild(this.icon);
    }
    elem.appendChild(sum);
    return elem;
};


/**
 * Minimum height/width required for autoexpand menus to take up their
 * full size.
 * TODO: Adjust these. Should they be separate?
 */
export const AE_MIN_HEIGHT = 400;
export const AE_MIN_WIDTH = 400;

/**
 * An AutoExpandMenu is a menu which normally takes up space according to
 * its internal components, but which, when the screen size is too small,
 * turns into an ExpandMenu. The AutoExpandMenu's icon is not displayed
 * at all when the screen size is large enough.
 */
export function AutoExpandMenu(icon, pos, classes, style) {
    this.expansion_state = "unknown";
    ExpandMenu.call(this, icon, pos, classes, style);
    this.element.classList.add("autoexpand");
}
AutoExpandMenu.prototype = Object.create(ExpandMenu.prototype);
AutoExpandMenu.prototype.constructor = AutoExpandMenu;


/**
 * Called to handle screen resizes. See BaseMenu.resize.
 */
AutoExpandMenu.prototype.resize = function(width, height) {
    if (width < AE_MIN_WIDTH || height < AE_MIN_HEIGHT) {
        this.contract();
    } else {
        this.extend();
    }
};

/**
 * Causes the menu to become expandable (as opposed to fixed-size) and
 * collapses it. Does nothing if the menu is already in the contracted
 * state (even if it's been expanded to show the details  once in that
 * state).
 */
AutoExpandMenu.prototype.contract = function () {
    if (this.expansion_state != "contracted") {
        // Reveal the summary element
        this.element.firstChild.style.display = this.summary_display;
        // Close the menu if it was open
        this.element.removeAttribute("open");
        // Set state to contracted
        this.expansion_state = "contracted";
        // Update CSS classes
        this.element.classList.add("contracted");
        this.element.classList.remove("extended");
    }
};

/**
 * Causes the menu to become fixed-size, and hides the summary element
 * that toggles collapse/expand behavior. Does nothing if the menu is
 * already in the "extended" state.
 */
AutoExpandMenu.prototype.extend = function () {
    if (this.expansion_state != "extended") {
        // Hide the summary element
        this.summary_display = window.getComputedStyle(
            this.element.firstChild
        ).display;
        this.element.firstChild.style.display = "none";
        // Open the menu
        this.element.setAttribute("open", "true");
        // Set state
        this.expansion_state = "extended";
        // Update CSS classes
        this.element.classList.remove("contracted");
        this.element.classList.add("extended");
    }
};


/**
 * A Dialog pops up and shows the given text, along with one or more
 * buttons that the user can click on. The entire dialog is also
 * clickable, and results in a default cancel action.
 * The 'buttons' argument should be a list of objects that have 'text'
 * and 'action' properties. Only one of the actions will be triggered.
 *
 * TODO: Does tap-to-cancel interfere with the buttons too much on
 * mobile?
 *
 * @param text A string containing the text to be displayed in the dialog
 *     box. May contain HTML code (so be careful about user-generated
 *     strings which appear in the text).
 * @param cancel (optional) A function to be called (without arguments)
 *     when the user cancels the dialog without selecting any of the
 *     buttons. If left undefined, nothing extra happens when the user
 *     cancels the menu.
 * @param buttons An array of button objects, each of which must have
 *     'text' and 'action' properties. The button text (may be HTML) will
 *     be put in the button, and when a button is clicked, its action
 *     function will be called (without arguments), and then the menu
 *     will be removed. The action may be the string "cancel" instead of
 *     a function which will end up calling the cancel function for the
 *     menu. The action may also be undefined, in which case the menu is
 *     simply closed when the button is pressed without any further
 *     action.
 * @param pos The position of this menu (see BaseMenu).
 * @param classes CSS classes for this menu (see BaseMenu).
 * @param style Extra style code for this menu (see BaseMenu).
 */
export function Dialog(text, cancel, buttons, pos, classes, style) {
    BaseMenu.call(this, pos, classes, style);
    this.element.classList.add("dialog");
    this.element.classList.add("passive");

    // Save args as attributes
    this.text = text;
    this.cancel_action = cancel || function () {};
    this.buttons = buttons;

    // Create HTML elements + event handlers

    // The paragraph of text
    let text_block = document.createElement("div");
    text_block.innerHTML = text;
    this.element.appendChild(text_block);

    // The buttons div
    let buttons_area = document.createElement("div");
    this.element.appendChild(buttons_area);

    // Save "this" for use in handler functions
    let the_menu = this;

    // Create handler for all taps on the menu
    let canceller = function (e) {
        the_menu.cancel();
        e.stopPropagation();
    };
    // Note: these must happen during bubbling, not capturing, or else
    // the buttons will never receive events.
    // this.element.addEventListener("touchend", canceller);
    // this.element.addEventListener("click", canceller);

    // The buttons themselves
    for (let button of this.buttons) {
        let b = document.createElement("a");
        b.classList.add("button");
        b.innerHTML = button.text;
        let handler;
        if (button.action == "cancel") {
            handler = canceller;
        } else if (button.action) {
            // jshint -W083
            handler = function (e) {
                button.action(the_menu, ...the_menu.callback_args());
                the_menu.remove();
                e.stopPropagation();
            };
        } else {
            handler = function (e) {
                the_menu.remove();
                e.stopPropagation();
            };
            // jshint +W083
        }
        // Note: these must happen during capturing and must stop event
        // propagation, or the cancel handler will also trigger.
        b.addEventListener("touchend", handler, { "capture": true });
        b.addEventListener("click", handler, { "capture": true });
        buttons_area.appendChild(b);
    }
}
Dialog.prototype = Object.create(BaseMenu.prototype);
Dialog.prototype.constructor = Dialog;

/**
 * Cancels the dialog as if the cancel action had been taken by the user.
 * Triggers the cancel function if there is one.
 */
Dialog.prototype.cancel = function () {
    this.cancel_action(this, ...this.callback_args());
    this.remove();
};

<<<<<<< HEAD
/**
 * A StartMenu pops up and shows the given text, along with the avatar images to
 * choose from. This menu might need to be adjusted later to show things other
 * than which avatar to choose from.
 *
 * @param text A string containing the text to be displayed in the dialog
 *     box. May contain HTML code (so be careful about user-generated
 *     strings which appear in the text).
 * @param buttons An array of button objects, each of which must have
 *     'text' and 'action' properties. The button text (may be HTML) will
 *     be put in the button, and when a button is clicked, its action
 *     function will be called (without arguments), and then the menu
 *     will be removed. The action may be the string "cancel" instead of
 *     a function which will end up calling the cancel function for the
 *     menu. The action may also be undefined, in which case the menu is
 *     simply closed when the button is pressed without any further
 *     action.
 * @param avatar_names An array of string base names for each avatar available.
 *     For example, an avatar could have the base name "avatar" with filenames
 *     "avatar.svg" and "avatar_jump.svg".
 * @param the_player The player object who is currently playing the game.
 * @param pos The position of this menu (see BaseMenu).
 * @param classes CSS classes for this menu (see BaseMenu).
 * @param style Extra style code for this menu (see BaseMenu).
 */
export function StartMenu(
    text, 
    buttons, 
    avatar_names, 
    the_player, 
    pos, 
    classes, 
    style
) {
    BaseMenu.call(this, pos, classes, style);
    this.element.classList.add("start_menu");
    this.element.classList.add("passive");

    // Save args as attributes
    this.text = text;
    this.buttons = buttons;
    this.avatar_names = avatar_names;

    // Create HTML elements + event handlers

    // The paragraph of text
    let text_block = document.createElement("div");
    text_block.innerHTML = text;
    this.element.appendChild(text_block);

    // The buttons div
    let buttons_area = document.createElement("div");
    this.element.appendChild(buttons_area);

    // Save "this" for use in the image area and handler functions
    let the_menu = this;

    // Create a div HTML element for adding avatar images onto
    let img_area = document.createElement("div");
    img_area.classList.add("img_area");

    // keep track of how many images there are to evenly space them
    let grid_columns_string = "";

    // The divs for avatar images
    for(let base_name of avatar_names){
        // add a column for every avatar
        grid_columns_string += "1fr ";

        let img_div = document.createElement("div");

        // create a button to go inside of img_div
        let img_button = document.createElement("button");
        img_button.classList.add("img_button");

        // when button is clicked, it sets the avatar and removes the menu
        img_button.onclick = function() {
            player.set_avatar(the_player, base_name);
            the_menu.remove();
        }
        
        // create an img element to go inside the button element
        let shown_img = document.createElement("img");
        shown_img.setAttribute("src", avatar.get_static_img_src(base_name));

        // append the elements created into their respective areas
        img_button.appendChild(shown_img);
        img_div.appendChild(img_button);
        img_area.appendChild(img_div);
    }

    // add the images to the menu so that each of them are evenly spaced
    img_area.style.gridTemplateColumns = grid_columns_string;

    this.element.appendChild(img_area);

    // The buttons themselves
    for (let button of this.buttons) {
        let b = document.createElement("a");
        b.classList.add("button");
        b.innerHTML = button.text;
        let handler;
        if (button.action == "cancel") {
        //    handler = canceller;
        } else if (button.action) {
            // jshint -W083
            handler = function (e) {
                button.action();
                the_menu.remove();
                e.stopPropagation();
            };
        } else {
            handler = function (e) {
                the_menu.remove();
                e.stopPropagation();
            };
            // jshint +W083
        }
        // Note: these must happen during capturing and must stop event
        // propagation, or the cancel handler will also trigger.
        b.addEventListener("touchend", handler, { "capture": true });
        b.addEventListener("click", handler, { "capture": true });
        buttons_area.appendChild(b);
    }
}
StartMenu.prototype = Object.create(BaseMenu.prototype);
StartMenu.prototype.constructor = StartMenu;
=======
Dialog.prototype.callback_args = function () {

   return [];
}
>>>>>>> a323d321

/**
 * A ToggleMenu is a persistent button that can be tapped to toggle
 * between on and off states, calling the on_action or off_action
 * function each time it transitions. The button starts in the "off"
 * state.
 *
 * @param contents A string containing the HTML code for the appearance
 *     of the button.
 * @param on_action A function to be called (with no parameters) when the
 *     toggle is flipped into the 'on' state.
 * @param off_action A function to be called (with no parameters) when the
 *     toggle is flipped into the 'off' state.
 * @param pos The position of this menu (see BaseMenu).
 * @param classes CSS classes for this menu (see BaseMenu).
 * @param style Extra style code for this menu (see BaseMenu).
 */
export function ToggleMenu(
    contents,
    on_action,
    off_action,
    pos,
    classes,
    style
) {
    BaseMenu.call(this, pos, classes, style);

    // attributes
    this.is_on = false;
    this.on_action = on_action;
    this.off_action = off_action;

    // element setup
    this.element.innerHTML = contents;
    this.element.classList.add("toggle");
    this.element.classList.add("off");

    // Capture menu object for use in event handler
    let the_menu = this;
    // Handler for clicks
    let handler = function () {
        the_menu.toggle();
    };

    this.element.addEventListener("touchend", handler);
    this.element.addEventListener("click", handler);
}

ToggleMenu.prototype = Object.create(BaseMenu.prototype);
ToggleMenu.prototype.constructor = ToggleMenu;

/**
 * Call this function to turn the toggle on.
 */
ToggleMenu.prototype.on = function () {
    this.on_();
    this.on_action();
};

/**
 * Call this function to turn the toggle off.
 */
ToggleMenu.prototype.off = function () {
    this.off_();
    this.off_action();
};

/**
 * Use this to turn the toggle on without triggering the toggle action.
 * Use with caution.
 */
ToggleMenu.prototype.on_ = function () {
    this.element.classList.remove("off");
    this.element.classList.add("on");
    this.is_on = true;
};

/**
 * Use this to turn the toggle off without triggering the toggle action.
 * Use with caution.
 */
ToggleMenu.prototype.off_ = function () {
    this.element.classList.add("off");
    this.element.classList.remove("on");
    this.is_on = false;
};

/**
 * Use to flip the toggle into the opposite state from its current state.
 */
ToggleMenu.prototype.toggle = function () {
    if (this.is_on) {
        this.off();
    } else {
        this.on();
    }
};


/**
 * An ItemList is an ExpandMenu that when expanded displays a vertical
 * list of items, allowing the user to scroll vertically and/or
 * horizontally to view them if they're too big/numerous for the box.
 * Each item should have a 'construct' property which can be called with
 * no arguments to produce a DOM element that represents that item.
 * Alternatively, a "constructor" function may be supplied which takes an
 * item as an argument and produces a DOM element to represent it (cf.
 * construct_html_list_item and create_link_list_constructor).
 *
 * @param items An array of items, each of which should have a .construct
 *     method that will be called with no arguments to create a DOM
 *     object that represents the item. The constructor will be called
 *     once each time the item is added to the list, but it will be
 *     ignored if a custom constructor is supplied to ItemList.
 * @param constructor (optional) An alternate function for creating DOM
 *     elements to represent list items. Will be given an item from the
 *     items array as its sole argument, and must return a DOM element
 *     that represents that item.
 * @param pos The position of this menu (see BaseMenu).
 * @param classes CSS classes for this menu (see BaseMenu).
 * @param style Extra style code for this menu (see BaseMenu).
 */
export function ItemList(icon, items, constructor, pos, classes, style) {
    ExpandMenu.call(this, icon, pos, classes, style);
    this.scrollbox = document.createElement("div");
    this.scrollbox.classList.add("scroll");
    this.scrollbox.classList.add("passive");
    this.element.appendChild(this.scrollbox);

    this.items = items;
    this.constructor = constructor;

    this.setup_items();
}

ItemList.prototype = Object.create(ExpandMenu.prototype);
ItemList.prototype.constructor = ItemList;

/**
 * Sets up the item elements for this list. Throws away any existing
 * items in the process.
 */
ItemList.prototype.setup_items = function() {
    this.scrollbox.innerHTML = "";

    if (this.constructor) {
        for (let it of this.items) {
            this.scrollbox.appendChild(this.constructor(it));
        }
    } else {
        for (let it of this.items) {
            this.scrollbox.appendChild(it.construct());
        }
    }
};

/**
 * Replaces the scroll box items with a new set of items. Note that it's
 * not safe to modify the items array directly.
 *
 * @param new_items The new items to use.
 */
ItemList.prototype.replace_items = function(new_items) {
    this.items = new_items;
    this.setup_items();
};

/**
 * Adds an item to the end of the list. For more complicated updates,
 * simply construct a new array and use replace_items.
 *
 * @param new_item The new item to add to the list.
 */
ItemList.prototype.add_item = function(new_item) {
    this.items.push(new_item);
    if (this.constructor) {
        this.scrollbox.appendChild(this.constructor(new_item));
    } else {
        this.scrollbox.appendChild(new_item.construct());
    }
};

/**
 * Removes the last item from the list.
 *
 * @return The item removed.
 */
ItemList.prototype.remove_last = function() {
    let result = this.items.pop();
    this.scrollbox.removeChild(this.scrollbox.lastChild);
    return result;
};

/**
 * Removes the first reference to any particular item from the list. If
 * that item is not in the list, a warning will be logged to the console.
 * The time required is linear in the number of items in the list.
 *
 * @param target The item to be removed. Must be === to (i.e., the exact
 *     same object as) the copy in the list, not simply structurally
 *     equivalent.
 */
ItemList.prototype.remove_item = function(target) {
    // Find the target
    let i;
    for (i = 0; i < this.items.length; ++i) {
        if (this.items[i] === target) {
            break;
        }
    }

    // Check for a miss
    if (i >= this.items.length) {
        console.warn(
            "Attempted to remove item not in list:",
            target,
            this.items
        );
        return;
    }

    // Remove the item from the array and the DOM
    this.items.splice(i, 1);
    this.scrollbox.removeChild(this.scrollbox.children[i]);
};

/**
 * A function that can be used as the constructor argument to ItemList
 * which simply treats each item as a string of HTML code and constructs
 * a div to hold it. Non-string items are converted to strings.
 *
 * @param item The item to construct a DOM element for.
 *
 * @return A DOM element for that item.
 */
export function construct_html_list_item(item) {
    let result = document.createElement("div");
    result.innerHTML = "" + item;
    return result;
}

/**
 * A function which builds and returns a function suitable for use as an
 * ItemList constructor. The returned function will create a div for each
 * item containing a link that uses the item as a string and substitutes
 * it for the substring <item> in the given url_template. If an icon is
 * supplied, the icon will be included in the link in addition to the
 * item itself (as a string).
 *
 * @param url_template A string that contains "<item>" somewhere within
 *     it. That part will be substituted with the item (as a string after
 *     calling encodeURIComponent) in a list to build a link. If this is
 *     instead given as a function, that function will be called on the
 *     raw item to generate a URL (and that function is responsible for
 *     calling encodeURIComponent if necessary).
 * @param icon (optional) A string of HTML code that will be added at the
 *     beginning of each link generated, before the item string itself.
 * @param item_stringer (optional) A function that will be used to
 *     convert an item to a string. By default, default string conversion
 *     is used. The string will be used both in template substitution if
 *     url_template is a string (but if url_template is a function, the
 *     raw item is given to it) and in creating the text of the link for
 *     each item.
 *
 * @return A function which uses the given url_template and icon to
 *     construct list items from strings, suitable for use as the
 *     constructor argument to ItemList.
 */
export function create_link_list_constructor(
    url_template,
    icon,
    item_stringer
) {
    let builder = function (item) {
        let result = document.createElement("div");
        let link = document.createElement("a");
        result.appendChild(link);

        let str;
        if (item_stringer) {
            str = item_stringer(item);
        } else {
            str = "" + item;
        }

        let url;
        if (typeof url_template == "function") {
            url = url_template(item);
        } else {
            url = url_template.replace("<item>", encodeURIComponent(str));
        }

        link.setAttribute("href", url);
        link.setAttribute("target", "definitions");
        link.innerHTML = icon + str;

        return result;
    };
    return builder;
}


/**
 * A QuestList is a scrollable list of quests, which displays summary
 * information about each one.
 *
 * @param agent A player object to retrieve quests from.
 * @param pos The position of this menu (see BaseMenu).
 * @param classes CSS classes for this menu (see BaseMenu).
 * @param style Extra style code for this menu (see BaseMenu).
 */
export function QuestList(agent, pos, classes, style) {
    this.player = agent;
    ItemList.call(
        this,
        'Quests', // TODO: make this translatable
        this.player.quests.active,
        quest => quest.element,
        pos,
        classes,
        style
    );
}

QuestList.prototype = Object.create(ItemList.prototype);
QuestList.prototype.constructor = QuestList;

/**
 * Swaps out the player whose quests are to be displayed.
 *
 * @param agent The new player to associate with this menu.
 */
QuestList.prototype.set_player = function (agent) {
    this.player = agent;
};

/**
 * Updates the quests displayed based on the current quests of the menu's
 * associated player.
 */
QuestList.prototype.update = function () {
    this.replace_items(this.player.quests.active);
};


/**
 * A WordList is a scrollable list of words which each link to a
 * definition.
 *
 * TODO: Make it sortable!
 * TODO: Include domain info somehow?
 * TODO: Include glyph strings too!
 *
 * @param agent A player object to associate with this menu. Words from
 *     that player's recent-words list will be displayed.
 * @param base_url A URL template that includes the text "<item>".
 * @param pos The position of this menu (see BaseMenu).
 * @param classes CSS classes for this menu (see BaseMenu).
 * @param style Extra style code for this menu (see BaseMenu).
 */
export function WordList(agent, url_template, pos, classes, style) {
    this.player = agent;
    let recent = player.recent_words(this.player);
    if (recent == undefined) {
        recent = [];
        window.setTimeout(
            eventually_load_wordlist,
            WORDMENU_LOAD_BACKOFF,
            this
        );
    }
    ItemList.call(
        this,
        'Words',
        recent,
        create_link_list_constructor(
            function (entry) {
                let [dom, glyphs, word, when] = entry;
                let dobj = dict.lookup_domain(dom);
                let loc = locale.DEFAULT_LOCALE;
                if (dobj) { loc = dobj.locale; }
                let lower = locale.lc_lower(word, loc);
                return url_template.replace(
                    "<item>",
                    encodeURIComponent(lower)
                ).replace(
                    "<lang>",
                    loc.split('-')[0]
                );
            },
            "📖",
            function (entry) {
                let [dom, glyphs, word, when] = entry;
                let dobj;
                let loc = " (???)";
                if (dom != "_custom_" && dom != "_personal_") {
                    dobj = dict.lookup_domain(dom);
                    if (dobj) {
                        loc = " (" + dobj.locale + ")";
                    }
                } else {
                    loc = "";
                }
                if (glyphs == word) {
                    return `${glyphs}${loc}`;
                } else {
                    return `${glyphs} → ${word}${loc}`;
                }
            }
        ),
        pos,
        classes,
        style
    );
}

WordList.prototype = Object.create(ItemList.prototype);
WordList.prototype.constructor = WordList;

/**
 * Ensures that the real items for a word list are eventually loaded
 * even if initially the player's recent words are unavailable.
 */
function eventually_load_wordlist(menu) {
    let recent = player.recent_words(menu.player);
    if (recent == undefined) {
        window.setTimeout(
            eventually_load_wordlist,
            WORDMENU_LOAD_BACKOFF,
            menu
        );
    } else {
        menu.replace_items(recent);
    }
}

/**
 * Swaps out the player whose words list is to be displayed.
 *
 * @param agent The new player to associate with this menu.
 */
WordList.prototype.set_player = function (agent) {
    this.player = agent;
};

/**
 * Updates the words displayed based on the recently-found words of the
 * menu's associated player.
 */
WordList.prototype.update = function () {
    this.replace_items(player.recent_words(this.player));
};


/**
 * A ButtonMenu is both a menu and a clickable button. The action is
 * triggered whenever it is tapped/clicked. It also has a press method
 * for programmatically triggering the button.
 *
 * @param text The text that appears on the face of the button (may be
 *     HTML code).
 * @param action A function to be called (without arguments) when the
 *     button is clicked.
 * @param pos The position of this menu (see BaseMenu).
 * @param classes CSS classes for this menu (see BaseMenu).
 * @param style Extra style code for this menu (see BaseMenu).
 */
export function ButtonMenu(text, action, pos, classes, style) {
    BaseMenu.call(this, pos, classes, style);
    this.text = text;
    this.action = action;

    this.element.innerHTML = this.text;

    let the_menu = this;
    let handler = function(e) {
        // TODO: Check button types?
        the_menu.action();
        e.stopPropagation();
    };
    this.element.addEventListener("touchend", handler, {"capture": true});
    this.element.addEventListener("click", handler, {"capture": true});
}
ButtonMenu.prototype = Object.create(BaseMenu.prototype);
ButtonMenu.prototype.constructor = ButtonMenu;

/**
 * Triggers the same action that would have happened if the user had
 * pressed the button.
 */
ButtonMenu.prototype.press = function () {
    this.action();
};


/**
 * A ButtonMenu which displays glyphs-so-far, and which can flash colors.
 *
 * @param text The string of glyphs to display.
 * @param action The action to trigger when the button is activated.
 * @param pos The position of this menu (see BaseMenu).
 * @param classes CSS classes for this menu (see BaseMenu).
 * @param style Extra style code for this menu (see BaseMenu).
 */
export function GlyphsMenu(text, action, pos, classes, style) {
    ButtonMenu.call(this, text, action, pos, classes, style);
    this.glyphs = this.text.split("");
    this.fade = undefined;
    this.fade_color = undefined;
    this.flash_in_progress = null;
    this.orig_border_color = window.getComputedStyle(
        this.element
    ).borderTopColor;
    this.orig_border_width = parseFloat(
        window.getComputedStyle(this.element).borderWidth
    );
    this.update_state();
    // TODO: Make the element into an anchor? ARIA stuff!
}
GlyphsMenu.prototype = Object.create(ButtonMenu.prototype);
GlyphsMenu.prototype.constructor = GlyphsMenu;

/**
 * Updates the state of the glyphs menu based on its current contents.
 */
GlyphsMenu.prototype.update_state = function () {
    if (this.element.innerHTML == "") {
        this.element.classList.add("passive");
    } else {
        this.element.classList.remove("passive");
    }
};

/**
 * Adds a single glyph to the button text.
 *
 * @param glyph A one-character string containing an additional glyph to
 *     display.
 */
GlyphsMenu.prototype.add_glyph = function (glyph) {
    this.glyphs.push(glyph);
    this.element.innerHTML = this.glyphs.join("");
    this.update_state();
};

/**
 * Removes the last glyph from the button text.
 */
GlyphsMenu.prototype.remove_glyph = function () {
    this.glyphs.pop();
    this.element.innerHTML = this.glyphs.join("");
    this.update_state();
};

/**
 * Replaces the current glyphs with a new array of glyphs.
 *
 * @param glyphs An array of one-character strings. NOT a string. This
 *     array will be copied and not used directly, so updates
 *     after-the-fact won't change anything.
 */
GlyphsMenu.prototype.set_glyphs = function (glyphs) {
    this.glyphs = glyphs.slice();
    this.element.innerHTML = this.glyphs.join("");
    this.update_state();
};

/**
 * Initiates a flash of color using the border of the menu. The actual
 * flash will happen over the course of many animation frames. If there
 * is another flash in progress, that flash will be cancelled.
 *
 * @param color The color to use (must be an RGB hex string).
 */
GlyphsMenu.prototype.flash = function (color) {
    this.orig_border_color = window.getComputedStyle(
        this.element
    ).borderTopColor;
    this.orig_border_width = parseFloat(
        window.getComputedStyle(this.element).borderWidth
    );
    this.fade_color = color;
    this.fade = 1.0;
    let the_menu = this;
    this.animate = function () { the_menu.animate_flash.call(the_menu); };

    // Cancel any in-progress flash
    if (this.flash_in_progress != null) {
        window.cancelAnimationFrame(this.flash_in_progress);
    }
    this.flash_in_progress = window.requestAnimationFrame(this.animate);
};

/**
 * Handles animation for a border color flash.
 */
GlyphsMenu.prototype.animate_flash = function() {
    if (this.fade == undefined) {
        this.element.style.borderColor = "";
        this.element.style.borderWidth = "";
        this.update_state();
        this.flash_in_progress = null;
        return; // flash is over, do not request another call
    }

    this.fade *= 0.92;
    if (this.fade < 0.05) { // end of animation
        this.fade = undefined;
        this.fade_color = undefined;
        // put back the original border color & width
        this.element.style.borderColor = this.orig_border_color;
        this.element.style.borderWidth = this.orig_border_width;
    } else {
        // interpolate back towards original color
        let interp = draw.interp_color(
            draw.color_from_hex_or_rgb(this.orig_border_color),
            this.fade,
            draw.color_from_hex_or_rgb(this.fade_color)
        );
        this.element.style.borderColor = draw.hex_from_color(interp);

        // interpolate width from 4x to 1x.
        this.element.style.borderWidth = (
            this.orig_border_width
          + (3 * this.orig_border_width * this.fade)
        ) + "pt";
    }
    // Continue animating
    this.flash_in_progress = window.requestAnimationFrame(this.animate);
};


/**
 * A SlotsMenu has an adjustable number of slots which can hold glyphs,
 * and each slot can be filled or emptied, and can be selected to toggle
 * it on or off. Slots may trigger an action when toggled on or off: The
 * selected callback is called with the menu and the index of the slot
 * that was clicked on when one is toggled on, and the deselected
 * callback is called with the same arguments when one is toggled off.
 * The initial number of slots will be determined by the length of the
 * contents iterable, along with their initial values. null, false,
 * undefined or other false-values may be used to represent
 * initially-empty slots.
 *
 * Currently the SlotsMenu is used to let players add custom letters from
 * outside the grid to the words that they're making (see ui.js).
 *
 * @param contents A string or an array of length-one glyph strings.
 *     Undefined entries in this array represent empty slots.
 * @param select The function to call when a slot is toggled on. It will
 *     be given the menu object and the index of the selected slot as
 *     arguments.
 * @param deselect The function to call when a slot is toggled off. It
 *     will be given the menu object and the index of the selected slot
 *     as arguments.
 * @param icon The icon to use when the menu is collapsed (see
 *     AutoExpandMenu)
 * @param pos The position of this menu (see BaseMenu).
 * @param classes CSS classes for this menu (see BaseMenu).
 * @param style Extra style code for this menu (see BaseMenu).
 *
 * TODO: This menu type has not yet been fully implemented.
 *
 * TODO:
 *
 * - Connect it with a rewards system.
 * - Ensure that it automatically expands/contracts as the screen size
 *   changes.
 * - Make sure that backspace works to deselect slots.
 * - Clear selection after a word is completed.
 */
export function SlotsMenu(
    contents,
    select,
    deselect,
    icon,
    pos,
    classes,
    style
) {
    AutoExpandMenu.call(this, icon, pos, classes, style);
    this.select = select;
    this.deselect = deselect;
    this.contents = []; // will be filled in later
    this.selected = [];

    // Create an HTML element to hold the slots
    this.slots = document.createElement("div");
    this.slots.classList.add("slots");
    this.element.appendChild(this.slots);

    // add slots
    for (let glyph of contents) {
        this.add_slot(glyph);
    }
}
SlotsMenu.prototype = Object.create(AutoExpandMenu.prototype);
SlotsMenu.prototype.constructor = SlotsMenu;

/**
 * Adds a slot to this menu. Omit the glyph argument to add an empty
 * slot.
 *
 * @param glyph The glyph to put in the new slot. Use undefined or omit
 *     this argument to add an empty slot.
 *
 */
SlotsMenu.prototype.add_slot = function(glyph) {
    let index = this.contents.length;
    this.contents.push(glyph);
    this.selected.push(false);

    // Create an HTML element for the slot
    let slot = document.createElement("a");
    slot.classList.add("slot");

    // Adds glyph into slot
    if (glyph != undefined) {
        slot.innerHTML = glyph;
    }

    let the_menu = this;
    function click_handler(e) {
        the_menu.toggle_slot(index);
        e.stopPropagation();
    }
    //adding click function
    slot.addEventListener("click", click_handler, {"capture": true});
    the_menu.slots.appendChild(slot);
};

/**
 * Removes the last slot from the SlotsMenu.
 */
SlotsMenu.prototype.remove_last_slot = function() {
    this.contents.pop();
    this.selected.pop();
    this.slots.removeChild(this.slots.lastChild);
};

/**
 * Toggles the slot from selected to deselected or vice versa, depending
 * on its current state. Calls the appropriate callback function with the
 * menu and the index as arguments.
 *
 * @param index The index of the slot to be toggled.
*/
SlotsMenu.prototype.toggle_slot = function (index) {
    if (this.selected[index]){
        this._deselect(index);
    } else {
        this._select(index);
    }
};

/**
 * Sets a slot to the selected state, and calls the selection callback
 * function if the slot was not already selected.
 *
 * @param index The index of the slot to select.
 * @param skip_callback (optional) If true, the callback will be skipped
 *     whether or not the slot changes state.
 */
SlotsMenu.prototype._select = function (index, skip_callback) {
    if (this.selected[index]) {
        return;
    }

    this.selected[index] = true;
    this.slots.children[index].classList.add("selected");
    if (!skip_callback) {
        this.select(this, index);
    }
};

/**
 * Sets a slot to the deselected state, and calls the deselection
 * callback function if the slot was not already selected.
 *
 * @param index The index of the slot to deselect.
 * @param skip_callback (optional) If true, the callback will be skipped
 *     whether or not the slot changes state.
 */
SlotsMenu.prototype._deselect = function (index, skip_callback) {
    if (!this.selected[index]) {
        return;
    }

    this.selected[index] = false;
    this.slots.children[index].classList.remove("selected");
    if (!skip_callback) {
        this.deselect(this, index);
    }
};

/**
 * Deselects all slots, without triggering the deselect callback.
 */
SlotsMenu.prototype.clear_selection = function () {
    let slot_elements = this.slots.children;
    for (let index = 0; index < this.contents.length; ++index) {
        this.selected[index] = false;
        slot_elements[index].classList.remove("selected");
    }
};

/**
 * Retrieves a glyph from the menu.
 *
 * @param index The index of the glyph to retrieve.
 * @return A glyph from the menu. Undefined if the chosen slot is empty.
 */
SlotsMenu.prototype.get_glyph = function (index) {
    return this.contents[index];
};<|MERGE_RESOLUTION|>--- conflicted
+++ resolved
@@ -440,7 +440,11 @@
     this.remove();
 };
 
-<<<<<<< HEAD
+Dialog.prototype.callback_args = function () {
+
+   return [];
+}
+
 /**
  * A StartMenu pops up and shows the given text, along with the avatar images to
  * choose from. This menu might need to be adjusted later to show things other
@@ -568,12 +572,6 @@
 }
 StartMenu.prototype = Object.create(BaseMenu.prototype);
 StartMenu.prototype.constructor = StartMenu;
-=======
-Dialog.prototype.callback_args = function () {
-
-   return [];
-}
->>>>>>> a323d321
 
 /**
  * A ToggleMenu is a persistent button that can be tapped to toggle
