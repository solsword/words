// player.js
// Holds all player-specific information in one place so that it can be saved
// and loaded.
/* global console, window */

"use strict";

import * as anarchy from "../anarchy.mjs";
import * as avatar from "./avatar.js";
import * as content from "./content.js";
import * as dimensions from "./dimensions.js";
import * as generate from "./generate.js";
import * as dict from "./dict.js";
import * as utils from "./utils.js";
import * as grid from "./grid.js";
import * as quests from "./quests.js";

/**
 * All current players by ID
 */
export var CURRENT_PLAYERS = {};

/**
 * ID of the player currently controlled by input in this session
 */
export var INPUT_PLAYER_ID = undefined;

/**
 * Different types of experience points (EXP) the player can earn.
 * TODO: What are these? How do they work?
 */
export var EXP_TYPES = [
    "memory",
    "intuition",
    "concentration",
    "dexterity",
    "acuity",
    "creativity",
    "compassion",
    "leadership",
];

/**
 * Starting experience points (EXP) for each of the EXP_TYPES will fall
 * into this range (inclusive).
 */
export const STARTING_EXP = [8, 43];

/**
 * The range of starting affinity values for each experience type.
 * Affinity values multiply EXP gained. The distribution over these
 * values should be pseudo-gaussian, not uniform.
 */
export const STARTING_AFF = [0.9, 1.1];

/**
 * Specifies how domain-specific upgrades should be applied to stats: for
 * each stat, should upgrades multiply (*) or add to (+) the base stat
 * when working in a domain with a modifier? If the method ends with '_',
 * the result after adjustments will be rounded to the nearest integer.
 */
export const UPGRADE_METHODS = {
    "memory_limit": '*_',
    "precise_memory_limit": '*_',
    "unlock_limit": '+',
    "poke_limit": '+',
    "reach": '+',
    "poke_delay": '*', // bonuses should be < 1
    "poke_cooldown": '*', // bonuses should be < 1
    "poke_duration": '*', // bonuses should be < 1
    "glyph_mastery_rate": '?', // TODO
    "glyph_pickup_rate": '?', // TODO
    "splice_slots": '+',
    "match_brightness": '+',
    "night_vision": '+',
    "hidden_sense": '+',
    "learning_affinities": '*' // applied to each entry
};

/**
 * Player ID counter:
 */
var NEXT_ID = 0;

/**
 * Updates NEXT_ID and returns a new unique player ID.
 *
 * @return A string starting with "P:" and ending in a unique integer
 *     (unique relative to currently-active players + stored players).
 */
function next_id() {
    let result = NEXT_ID;
    let saved = stored_players();
    while (
        CURRENT_PLAYERS.hasOwnProperty("P:" + result)
     || saved.includes("P:" + result)
    ) {
        result += 1;
    }
    NEXT_ID = result + 1;
    return "P:" + result;
}

/**
 * Whether to disable saving or not.
 */
export var DISABLE_SAVES = false;

/**
 * Turns off save functionality.
 */
export function disable_saves() {
    DISABLE_SAVES = true;
}

/**
 * Turns on save functionality.
 */
export function enable_saves() {
    DISABLE_SAVES = false;
}

/**
 * Returns a new player object.
 *
 * TODO: custom player names...
 *
 * @param seed An integer seed that determines the player's starting
 *     experience values.
 *
 * @return A player object with the following fields:
 *
 *     id: The player ID, a unique string.
 *
 *     activity: A sub-object which keeps track of what the player has
 *         done/is doing. It has the following keys:
 *
 *         unlocks: An array containing 3-element [dimension_index, path,
 *             when] arrays, where the dimension index is an index into
 *             the player's visited array, the path is an array
 *             containing 2-element grid position x/y arrays, and the
 *             when is a timestamp number in player-time. This stores
 *             which locations the player is currently keeping unlocked.
 *         pokes: Tracks locations that have been unlocked individually.
 *             An array holding 3-element [dimension_index, position, time]
 *             arrays that include a visited-dimension-index, a 2-element
 *             tile grid x/y coordinate position array, and a numerical
 *             player timestamp value in seconds. Each of those arrays
 *             represent a single completed poke which allows for
 *             temporarily unlocking any single tile.
 *         matches: Tracks matched word locations. An object whose keys
 *             are domain names and whose values are arrays of matches,
 *             where each match is an array that holds holds an entry
 *             index in the associated domain, a dimension index
 *             indicating which dimension the word was found in (it's an
 *             index into this player's visited dimensions list), a
 *             2-element tile grid coordinate array indicating the
 *             position of the start of the match, and a numerical player
 *             timestamp indicating when the match was found. The
 *             "_custom_" and "_personal_" keys will be used to hold
 *             matches within custom domains and against player-specific
 *             words respectively. For matches in custom dimensions, the
 *             entry index for the match will be an index into the
 *             dimension's words list. For matches against the player's
 *             personal words list, the index will be an index into that
 *             list.
 *         words_known: Tracks just the words that the player knows,
 *             independent of where they were found. An object whose keys
 *             are domain names and whose values are arrays of entry
 *             indices in those domains paired with player timestamps of
 *             when the word was most recently found. The "_custom_" and
 *             "_personal_" keys will be used to store words remembered
 *             from custom dimensions and from the player's personal
 *             words list. For the "_custom_" key, entries will simply be
 *             2-element arrays containing strings for the glyph sequence
 *             of the word that was found and the actual word itself, or
 *             just strings when the word and the glyph sequence are
 *             identical. For the "_personal_" key, entries are indices
 *             into the player's personal_words array.
 *         visited: Tracks which dimensions a player has visited. This is
 *             an array where each entry is a dimension key string (see
 *             dim__key).
 *         locations: Tracks the positions (and dimensions) that the
 *             player has teleported from, so that the player can return
 *             to a previous position. An array of 2-element arrays
 *             containing a dimension string and a position (which is a
 *             2-element tile coordinate array).
 *
 *     stats: A sub-object which keeps track of quantities that the
 *         player can upgrade permanently, including:
 *
 *         memory_limit: How many matches the player can remember at once
 *             (per domain).
 *         precise_memory_limit: How many match locations the player can
 *             remember at once (per domain; should be > memory_limit so
 *             that locations are forgotten before words).
 *         unlock_limit: How many words can be held unlocked at once.
 *         poke_limit: How many pokes can be held unlocked at once.
 *         poke_delay: How long it takes for a poke to unlock after being
 *             initiated (integer seconds; may be 0).
 *         poke_cooldown: How long the player must wait after a poke
 *             before starting a new one (integer seconds; may be 0).
 *         poke_duration: How long a poke by this agent should last.
 *         glyph_mastery_rate: How fast the player earns progress
 *             towards mastering glyphs.
 *         glyph_pickup_rate: How fast the player earns mastered glyphs.
 *         splice_slots: How many slots are available to store glyphs for
 *             spicing.
 *         match_brightness: How much light unlocked tiles generate.
 *         night_vision: How much brighter each tile appears than it
 *             normally would.
 *         hidden_sense: How easily hidden elements can be sensed.
 *         learning_affinities: For each experience type, how quickly the
 *             player gains experience points of that type relative to
 *             the baseline rate.
 *         TODO: More of these?
 *
 *     domain_adjustments: A sub-object that maps domain/combo names to
 *         objects with the same keys as stats (but most will be
 *         missing). These represent domain-specific stat boosts for that
 *         player, when working with words in that domain. Each value
 *         will either add to or multiply the base value for that stat,
 *         and if a domain is part of a combo, bonuses that are specific
 *         to both the domain and the combo will be applied if both
 *         exist.
 *     experience: An sub-object that tracks experience points in each of
 *         the different types of experience. Each string from EXP_TYPES
 *         is mapped to an integer. TODO: Something else less siloed?
 *     playtime: A number indicating how many seconds (& fractions of a
 *         second) of in-game time have elapsed while this player was
 *         active.
 *     avatar: A sub-object with the following keys:
 *         static_img_src: The filename of the avatar's static image within
 *             the images folder in the format "../../images/<filename>.svg" 
 *             where <filename> is the name of the file.
 *         animation_srcs: A list containing the filenames of the avatar's
 *             animations within the images folder in the format 
 *             "../../images/<filename>.svg" where <filename> is the
 *             name of each file.
 *     personal_words: An array of two-element arrays that contain a
 *         glyph-sequence string and a word string for words that the
 *         player supplies themselves.
 *     quests: A sub-object with 'active' and 'completed' attributes,
 *         each of which are arrays of Quest objects.
 *     position: A sub-object with 'dimension' and 'pos' slots that hold
 *         the string key for the player's current dimension and a
 *         2-element x/y tile position within that dimension.
 *     glyphs_mastered: A mapping from domain names or combo names to
 *         arrays of glyphys avaiable to the player to choose from when
 *         splice.
 */
export function new_player(seed) {
    // Assign a new player ID
    let id = next_id();

    // Create randomized starting experience and learning affinities
    // TODO: Linked distributions here!
    let exp = {};
    let affinities = {};
    let r = anarchy.prng(seed, seed);
    for (let exp_type of EXP_TYPES) {
        exp[exp_type] = anarchy.idist(r, STARTING_EXP[0], STARTING_EXP[1] + 1);
        r = anarchy.prng(r, seed);
        affinities[exp_type] = (
            STARTING_AFF[0]
          + anarchy.pgdist(r) * (STARTING_AFF[1] - STARTING_AFF[0])
        );
        r = anarchy.prng(r, seed);
    }

    // Create a player object
    let result = {
        "id": id,
<<<<<<< HEAD
        "activity": {
            "unlocks": [],
            "pokes": [],
            "matches": {},
            "words_known": {},
            "visited": [],
            "locations": [],
        },
        "stats": {
            "memory_limit": 100,
            "precise_memory_limit": 10,
            "unlock_limit": 3,
            "poke_limit": 1, // TODO: Start at 0
            "reach": 0, // TODO: Start at 1? (unused)
            "poke_delay": 20, // seconds (TODO: unused)
            "poke_cooldown": 120, // seconds (TODO: unused)
            "poke_duration": 60, // seconds (TODO: unused)
            "glyph_mastery_rate": 0, // TODO: unused
            "glyph_pickup_rate": 0, // TODO: unused
            "splice_slots": 3, // TODO: Start at 0 (unused)
            "match_brightness": 3, // TODO: unused
            "night_vision": 0, // TODO: unused
            "hidden_sense": 0, // TODO: unused
            "learning_affinities": affinities // TODO: unused
        },
        "domain_adjustments": {},
        "experience": exp,
        "playtime": 0,
        "avatar": avatar.new_avatar("avatar", ["jump_css"]),
        "personal_words": [],
        "quests": { "active": [], "completed": [] },
=======
>>>>>>> 66481847
        "position": { "dimension": undefined, "pos": undefined },
    };

    // fill in blank stats & activity
    reset_player(result);

    // Set random starting EXP and affinity values
    result.stats.learning_affinities = affinities;
    result.experience = exp;

    // Register the player and return it
    CURRENT_PLAYERS[id] = result;
    return result;
}

/**
 * Resets all of the given player's stats and activity back to zero, and
 * also zeroes out EXP and sets learning rates to 1 (note that players
 * created by new_player start with some starting EXP and randomized
 * learning rates). Removes the player's current pokes and unlocks.
 *
 * The only thing not reset is the player's current position.
 *
 * The player is saved after the reset is complete.
 *
 * @param agent The player to reset.
 */
export function reset_player(agent) {
    if (agent.activity) {
        // First drop any unlocks and pokes
        for (let unlk of agent.activity.unlocks) {
            let entry = content.find_unlocked(
                agent.activity.visited[unlk[0]],
                unlk[1]
            );
            content.expire_unlocked(agent, entry);
        }

        for (let poke of agent.activity.pokes) {
            let entry = content.find_poke(
                agent.activity.visited[poke[0]],
                poke[1]
            );
            content.expire_poke(agent, entry);
        }

        // Recalculate unlocked energies
        content.recalculate_unlocked_energies();
    }

    // Create blank EXP and affinities objects
    let exp = {};
    let affinities = {};
    for (let exp_type of EXP_TYPES) {
        exp[exp_type] = 0;
        affinities[exp_type] = 1;
    }
    // Reset activity
    agent.activity = {
        "unlocks": [],
        "pokes": [],
        "matches": {},
        "words_known": {},
        "visited": [],
        "locations": [],
    };
    // Reset stats
    agent.stats = {
        "memory_limit": 100,
        "precise_memory_limit": 10,
        "unlock_limit": 3,
        "poke_limit": 1, // TODO: Start at 0
        "reach": 0, // TODO: Start at 1? (unused)
        "poke_delay": 20, // seconds (TODO: unused)
        "poke_cooldown": 120, // seconds (TODO: unused)
        "poke_duration": 60, // seconds (TODO: unused)
        "glyph_mastery_rate": 0, // TODO: unused
        "glyph_pickup_rate": 0, // TODO: unused
        "splice_slots": 3, // TODO: Start at 0 (unused)
        "match_brightness": 3, // TODO: unused
        "night_vision": 0, // TODO: unused
        "hidden_sense": 0, // TODO: unused
        "learning_affinities": affinities,
    };
    // Reset other things
    agent.domain_adjustments = {};
    agent.experience = exp;
    agent.playtime = 0;
    agent.personal_words = [];
    agent.quests = { "active": [], "completed": [] };
    agent.glyphs_mastered = {};

    // Make sure that we save the player
    save_player(agent);
}

/**
 * Sets the given player as the one whose actions are controlled by the
 * main inputs.
 *
 * @param agent A player object.
 */
export function set_input_player(agent) {
    INPUT_PLAYER_ID = agent.id;
}

/**
 * @return The player who is currently being controlled by input from
 *     this session (see new_player on the data structure details).
 */
export function current_input_player() {
    return CURRENT_PLAYERS[INPUT_PLAYER_ID];
}

/**
 * To be called regularly during play; updates player timers and triggers
 * any resulting changes that need to be made.
 *
 * @param elapsed The number of seconds since the previous call to
 *     tick_players, or since the start of play.
 * @return True if something changed that requires a redraw, false if
 *     nothing visible has changed.
 */
export function tick_players(elapsed) {
    let result = false;
    for (let pid of Object.keys(CURRENT_PLAYERS)) {
        let agent = CURRENT_PLAYERS[pid];
        if (tick_player(agent, elapsed)) {
            result = true;
        }
    }
    return result;
}

/**
 * Updates an individual player given that the given number of seconds
 * have elapsed since the previous update.
 *
 * @param elapsed The number of seconds since the previous update (or
 *     since the start of play).
 * @return True if player state has changed in a way that implies a
 *     redraw is required.
 */
export function tick_player(agent, elapsed) {
    // Update playtime
    agent.playtime += elapsed;

    // Expire old pokes
    // TODO: Allow per-domain poke duration adjustments?
    let limit = compute_stat(agent, undefined, "poke_duration");
    for (let poke of agent.activity.pokes) {
        let when = poke[2];
        if (agent.playtime - when > limit) {
            let entry = content.find_poke(
                agent.activity.visited[poke[0]],
                poke[1]
            );
            content.expire_poke(agent, entry);
        }
    }

    // TODO: expire unlocks here?
}

/**
 * Returns a player-specific timestamp.
 *
 * @param agent The player object to use.
 * @return A number of seconds (w/ fractional part) indicating the
 *     elapsed in-game time since the first time this player saw play.
 */
export function elapsed(agent) {
    return agent.playtime;
}

/**
 * Updates the player by adding some experience points of a certain type.
 * This function takes into account the player's learning affinities to
 * modify the actual amount of experience gained.
 *
 * @param agent The player who is earning the EXP.
 * @param exp_type The type of experience earned (see EXP_TYPES).
 * @param amount How many points to award (may be fractional).
 */
export function earn_exp(agent, exp_type, amount) {
    if (!EXP_TYPES.includes(exp_type)) {
        console.warn("Invalid EXP type '" + exp_type + "' will be ignored.");
    }
    // TODO: Per-domain EXP affinity adjustments?
    let adjust = compute_stat(
        agent,
        undefined,
        "learning_affinities." + exp_type
    );
    agent.experience[exp_type] += amount * adjust;
    // TODO: Do any other updates need to happen as a result?
}

/**
 * Computes the value of a player statistic relevant to a specific
 * dimension. Use undefined as the dimension to compute the generic stat.
 *
 * @param agent The player to compute a stat for.
 * @param domname The name of the domain to compute the stat for.
 * @param stat A string naming which statistic to compute. Must be one of
 *     the keys of the player's .stats object (see new_player).
 *
 * @return The value for the requested statistic, including any
 *     domain-specific adjustments that apply to the named domain or any
 *     of its ancestors.
 */
export function compute_stat(agent, domname, stat) {
    // Figure out method and base value
    let method = UPGRADE_METHODS[stat];
    let result = agent.stats[stat];

    // Handle nested nature of learning_affinities
    if (stat.startsWith("learning_affinities")) {
        method = UPGRADE_METHODS["learning_affinities"];
        result = agent.stats.learning_affinities[
            stat.slice("learning_affinities".length + 1)
        ];
    }

    // No adjustments for domain-free value
    if (domname == undefined) {
        return result;
    }

    // Gather adjustments
    let adjustments = [];
    let ancestors = generate.ancestor_domains(domname);
    let check = [domname, ...ancestors];
    for (let name of check) {
        if (agent.domain_adjustments[name]) {
            adjustments.push(agent.domain_adjustments[name][stat]);
        }
    }

    // Apply adjustments
    if (method[0] == '+') {
        for (let adj of adjustments) {
            result += adj;
        }
    } else { // '*'
        for (let adj of adjustments) {
            result *= adj;
        }
    }

    // Round results
    if (method[1] == "_") {
        result = Math.round(result);
    }
    return result;
}

/**
 * Produces a claim callback function to be used for claiming quests
 * associated with the given player. Will also call the provided extra
 * callback after the player bookkeeping has been taken care of.
 *
 * @param agent The player to build a callback function for.
 * @param extra_callback (optional) The extra callback to trigger.
 *
 * @return A callback function for use with quests.initialize_quest.
 */
function build_claim_callback(agent, extra_callback) {
    return function (completed_quest) {
        complete_quest(agent, completed_quest, extra_callback);
        extra_callback(completed_quest);
    };
}

/**
 * Adds a quest to a player's list of active quests. The quest will be
 * initialized using the player as part of that process, so it should not
 * have already been initialized. The given claim callback will be called
 * when the quest reward is claimed.
 *
 * @param agent The player to add the quest to.
 * @param quest The quest object to initialize and start tracking.
 * @param claim_callback A function to call when the quest reward is
 *     claimed. Note: if the reward includes a refresh, this callback may
 *     be called multiple times. It will be given the quest object as an
 *     argument.
 */
export function activate_quest(agent, quest, claim_callback) {
    quests.initialize_quest(
        quest,
        agent,
        build_claim_callback(agent, claim_callback)
        // TODO: retroactivity decision...
    );
    agent.quests.active.push(quest);
}

/**
 * Moves the given quest to the completed quests list and redeems its
 * associated rewards. If the quest has refreshes remaining, it will
 * remain on the active quests list but all progress will be reset (and
 * when re-initialized, retroactivity will be disabled). Note that for
 * some quest types, resetting progress is relatively meaningless, so
 * they should not be offered with refreshes as a reward.
 *
 * @param agent The player that the quest belongs to.
 * @param quest The quest that is now complete. Note that we don't check
 *     whether it's actually complete or not.
 * @param claim_callback A function to call when a quest is claimed, to
 *     be applied to any quests activated as quest rewards for this
 *     quest.
 */
export function complete_quest(agent, quest, claim_callback) {
    // Apply quest rewards
    let refreshes_remaining = claim_rewards(
        agent,
        quest.rewards,
        claim_callback
    );

    if (refreshes_remaining > 0) {
        // Reset all quest progress
        quests.initialize_quest(
            quest,
            agent,
            undefined, // use old claim function
            false
        );
        // Reduce remaining refreshes for this quest
        for (let reward of quest.rewards) {
            if (reward[0] == "refresh") {
                reward[1] = refreshes_remaining;
            }
        }
        // Note completion
        quest.completed = true;
    } else {
        // Remove from active list
        let idx = agent.quests.active.indexOf(quest);
        agent.quests.active.splice(idx, 1);
        // Add to completed list
        agent.quests.completed.push(quest);
        // Note completion
        quest.completed = true;
    }

    // Save the player
    // TODO: Is it really okay to do this every time we complete a quest?
    save_player(agent);
    // TODO: Why doesn't this record quest completion when the claim
    // callback reloads the page?
}

/**
 * Applies a series of rewards to this player. Note that if there are
 * multiple portal and/or return rewards, the player will potentially
 * gain location history entries, but will only be placed at the last of
 * the positions they're supposed to be transported to.
 *
 * @param agent The player to apply rewards to.
 * @param rewards An array of rewards, which are 2-element arrays holding
 *     an award type string and a reward value based on that type (see
 *     quests.REWARD_TYPES).
 * @param claim_callback A function to call when a quest activated as a
 *     quest reward is claimed.
 *
 * @return An integer number of remaining refreshes based on the presence
 *     of a "refresh" reward in the rewards list, or 0 if there is no
 *     such reward.
 */
export function claim_rewards(agent, rewards, claim_callback) {
    let result = 0;
    // TODO: Animations here?
    for (let reward of rewards) {
        let [type, value] = reward;
        if (type == "exp") {
            earn_exp(agent, value[0], value[1]);
        } else if (type == "quest") {
            activate_quest(agent, value, claim_callback);
        } else if (type == "refresh") {
            result = value - 1;
        } else if (type == "portal") {
            // TODO: always true? Move MODE into the player?
            teleport(agent, value[1], value[0], true);
        } else if (type == "return") {
            let n_hist = agent.activity.locations.length;
            if (n_hist > 0) {
                let prev = agent.activity.locations[n_hist-1];
                // TODO: always true?
                teleport(agent, prev[1], prev[0], true);
            }
        } else if (type == "finish_quiz") {
            // do nothing; this is handled elsewhere
        } else {
            throw `Invalid reward type ${type}.`;
        }
    }
    return result;
}

/**
 * Adds a dimension to the given player's list of visited dimensions.
 * Does nothing if the player has already visited that dimension.
 *
 * @param agent The player to modify.
 * @param dimension The string key of the dimension that should be
 *     remembered.
 */
export function remember_dimension(agent, dimkey) {
    let vis = agent.activity.visited;
    if (vis.indexOf(dimkey) < 0) {
        vis.push(dimkey);
    }
}

/**
 * Add a matched word to the player's memory, including separate entries
 * for the position of the match and for the word itself. Depending on
 * memory limits, will cause the player to forget their oldest match
 * position and/or word from the same dimension.
 *
 * @param agent The player object to use (e.g., current_input_player()).
 * @param dimkey The string key of the dimension object where the match
 *     was made.
 * @param path The path of the match (an array of 2-element x/y
 *     coordinate arrays).
 * @param domain The name of the domain that the matched word belongs to,
 *     or "_custom_" if it's a word in a custom dimension that doesn't
 *     belong to the underlying domain, or "_personal_" if it's a word
 *     specific to this player. TODO: Are combos allowed?
 * @param index The index of the entry for the matched word within its
 *     domain. For personal words, it must be an index into the player's
 *     personal_words array, while for non-domain words in custom
 *     dimensions, it must be an index into that dimension's words list.
 */
export function remember_match(agent, dimkey, path, domname, index, glyphs) {
    let start = path[0]; // start of the path
    agent.position.pos = start.slice(); // remember this as current position
    let matches = agent.activity.matches;
    let known = agent.activity.words_known;

    let now = elapsed(agent);

    // Update matches
    if (!matches.hasOwnProperty(domname)) {
        matches[domname] = [];
    }
    let dim_idx = agent.activity.visited.indexOf(dimkey);
    // TODO: check for duplicates here?
    matches[domname].push([index, dim_idx, start, now]);

    // Forget old words
    // TODO: Not just by age?
    let plim = compute_stat(agent, domname, "precise_memory_limit");
    let over = matches[domname].length - plim;
    if (over > 0) {
        matches[domname] = matches[domname].slice(over);
    }

    // Update known list
    if (!known.hasOwnProperty(domname)) {
        known[domname] = [];
    }

    let entry = [index, now];
    if (domname == "_custom_") {
        // We extract entries here since we don't want to store
        // references to the dimensions the words came from (each would
        // need to include the entire word list for the dimension!)
        let dimension = dimensions.key__dim(dimkey);
        let w = dimensions.pocket_nth_word(dimension, index);
        if (typeof w == "string") {
            entry = [w, now];
        } else {
            entry = [...w, now];
        }
    }

    // Check for and delete the first duplicate
    for (let idx = 0; idx < known[domname].length; ++idx) {
        let old_entry = known[domname][idx];
        if (
            entry.length == old_entry.length
         && entry[0] == old_entry[0]
         && (
                entry.length < 3
             || entry[1] == old_entry[1]
            )
        ) {
            known[domname].splice(idx, 1);
            break;
        }
    }

    // Push new entry
    known[domname].push(entry);

    // Forget old known words
    // TODO: Not just by age?
    let mlim = compute_stat(agent, domname, "memory_limit");
    over = known[domname].length - mlim;
    if (over > 0) {
        known[domname] = known[domname].slice(over);
    }

    // Update our active quests
    for (let quest of agent.quests.active) {
        quests.update_quest(quest, glyphs, path, agent.position.dimension);
    }

    // Save the player
    // TODO: Is it really okay to do this every time we find a word?
    save_player(agent);
}

/**
 * Given a domain name and an entry stored in the format used by the
 * words_known list, returns a 3-element array containing a glyphs
 * string, a word string, and a player timestamp for that entry.
 *
 * @param agent The player that the word is known by.
 * @param domname The name of the domain associated with the entry.
 *     "_custom_" and "_personal_" have special meanings.
 * @param known_entry The entry from the words_known list to look up; see
 *     the new_player documentation.
 *
 * @return A 3-element array containing a glyphs string, a word string,
 *     and a player timestamp. Returns undefined if a required domain is
 *     not yet loaded.
 */
export function retrieve_word(agent, domname, known_entry) {
    if (domname == "_custom_") {
        if (known_entry.length == 2) {
            return [known_entry[0], known_entry[0], known_entry[1]];
        } else {
            return known_entry.slice();
        }
    } else if (domname == "_personal_") {
        let idx = known_entry[0];
        return [...agent.personal_words[idx], known_entry[1]];
    } else {
        let dobj = dict.lookup_domain(domname);
        if (dobj == undefined) {
            return undefined;
        }
        let idx = known_entry[0];
        let dentry = dobj.entries[idx];
        return [dentry[0], dentry[1], known_entry[1]];
    }
}

/**
 * Returns an array containing all of the words known by the player for
 * the given domain.
 *
 * @param agent The player to query.
 * @param domname The string name of the domain of interest.
 *
 * @return An array of 3-element arrays containing a string of glyphs,
 *     then a word string, and then a player timestamp indicating when
 *     the word was found. Returns undefined when the relevant domain is
 *     not currently loaded.
 */
export function known_words(agent, domname) {
    let wl = agent.activity.words_known[domname];
    let result = [];
    for (let entry of wl) {
        let normalized = retrieve_word(agent, domname, entry);
        if (normalized == undefined) {
            return undefined;
        }
        result.push(normalized);
    }
    return result;
}

/**
 * Returns an array of words recently found by the given player, across
 * all domains.
 *
 * @param agent The player to query.
 * @param horizon (optional) The number of seconds into the past to
 *     include words from. Defaults to 3600 (one hour).
 *
 * @return An array of 4-element arrays each containing a domain name, a
 *     glyphs string, a word string, and a timestamp indicating when it
 *     was most recently matched. The array will be grouped by domain and
 *     then sorted by time matched. Words associated with
 *     currently-unloaded domains will be omitted from the result.
 *     TODO: Group by locale, not by domain!
 */
export function recent_words(agent, horizon) {
    if (horizon == undefined) { horizon = 3600; }
    let result = [];
    let now = elapsed(agent);

    for (let domname of Object.keys(agent.activity.words_known)) {
        let entries = agent.activity.words_known[domname];
        let recent = false;
        let idx;
        for (idx = 0; idx < entries.length; ++idx) {
            let entry = entries[idx];
            if (!recent) {
                let when = entry[entry.length - 1];
                if (now - when <= horizon) {
                    recent = true;
                }
            }
            // Note: there's a reason this is not an elif!
            if (recent) {
                let normalized = retrieve_word(agent, domname, entry);
                if (normalized == undefined) {
                    return undefined;
                }
                result.push([domname, ...normalized]);
            }
        }
    }

    return result;
}

/**
 * Returns an array containing all unlocked paths that the given player
 * has activated in the dimension indicated by the given key. Returns an
 * empty array if the player has no unlocks in a given dimension.
 *
 * @param agent The player to query.
 * @param dimkey The string key for the dimension to look for unlocks in.
 *
 * @return An array of paths, which are arrays of 2-element tile x/y
 *     position arrays.
 */
export function unlocks_in_dimension(agent, dimkey) {
    let dim_idx = agent.activity.visited.indexOf(dimkey);
    if (dim_idx < 0) {
        return [];
    }
    let result = [];
    for (let unlk of agent.activity.unlocks) {
        if (unlk[0] == dim_idx) {
            result.push(unlk[1].slice());
        }
    }
    return result;
}

/**
 * Adds an entry to the player's unlocked words list, which specifies
 * the dimension and path that were unlocked. The player must have
 * already visited the dimension in which the unlock is happening, or an
 * error will be thrown.
 *
 * @param agent The player to update.
 * @param dimkey The string key of the dimension where the word was unlocked.
 * @param path The path (an array of 2-element grid coordinate x/y
 *     arrays) that was unlocked.
 */
export function add_unlocked(agent, dimkey, path) {
    let unlocks = agent.activity.unlocks;
    let dim_idx = agent.activity.visited.indexOf(dimkey);
    if (dim_idx < 0) {
        throw "Tried to add an unlocked entry for an unvisited dimension.";
    }

    // ignore duplicates
    for (var i = 0; i < unlocks.length; ++i) {
        if (
            utils.equivalent(
                [unlocks[i][0], unlocks[i][1]],
                [dim_idx, path]
            )
        ) {
            return;
        }
    }

    // add this unlock to our list
    unlocks.push([dim_idx, path, elapsed(agent)]);
    // inform the content system of our support for a new unlock
    content.unlock_path(agent, dimkey, path);

    // check whether we need to expire one of our unlocks
    let expired = limit_unlocked(agent);
    for (let exp of expired) {
        let entry = content.find_unlocked(
            agent.activity.visited[exp[0]],
            exp[1]
        );
        content.expire_unlocked(agent, entry);
    }

    // Always recalculate energies after expiration is handled
    content.recalculate_unlocked_energies();
}

/**
 * Checks the given player's unlock limit, and removes old entries from
 * their unlocked words list which are in excess of that limit. Returns
 * an array of the removed entries.
 *
 * @param agent The player to update.
 *
 * @return An array of 2-element [dimension-index, path] arrays
 *     specifying which entries were removed from the player's unlocked
 *     list. When nothing was removed, this will be an empty array.
 */
export function limit_unlocked(agent) {
    let limit = compute_stat(agent, undefined, "unlock_limit");
    let over = agent.activity.unlocks.length - limit;
    let result = [];
    if (over > 0) {
        result = agent.activity.unlocks.splice(0, over).map(x => [x[0], x[1]]);
    }
    return result;
}

/**
 * Records the given player's support for holding a single position
 * unlocked via a "poke." Throws an error if the given agent has never
 * visited the specified dimension.
 *
 * @param agent The player who is performing the poke.
 * @param dimkey The string key of the dimension where it occurs.
 * @param pos A 2-element grid position x/y array specifying the location
 *     of the poke.
 */
export function add_poke(agent, dimkey, pos) {
    let didx = agent.activity.visited.indexOf(dimkey);
    if (didx < 0) {
        throw "Attempted to poke tile in unvisited dimension.";
    }
    agent.activity.pokes.push([didx, pos, elapsed(agent)]);

    content.unlock_poke(agent, dimkey, pos);

    let expired = limit_pokes(agent);
    for (let exp of expired) {
        let entry = content.find_poke(agent.activity.visited[exp[0]], exp[1]);
        content.expire_poke(agent, entry);
    }

    // Always recalculate energies after expirations are handled
    content.recalculate_unlocked_energies();
}

/**
 * Works just like limit_unlocked, but for pokes instead of unlocked
 * words.
 *
 * @param agent The player to update.
 *
 * @return An array of 2-element [dimension-index, position] arrays
 *     specifying which entrie(s) were removed from the player's pokes
 *     list.
 */
export function limit_pokes(agent) {
    let limit = compute_stat(agent, undefined, "poke_limit");
    let over = agent.activity.pokes.length - limit;
    let result = [];
    if (over > 0) {
        result = agent.activity.pokes.splice(0, over).map(x => [x[0], x[1]]);
    }
    return result;
}

/**
 * Changes the player's current position and possibly which dimension
 * they're in. The player's position and dimension before the teleport
 * will be remembered in the player's location history.
 *
 * Swaps dimensions and moves the viewport to center the given
 * coordinates. Except in "free" mode, also unlocks a few tiles around
 * the given destination.
 *
 * @param agent The player to move.
 * @param coordinates The coordinates to move to.
 * @param dimkey (optional) The string key of the dimension to swap to.
 * @param unlock_nearby (optional) If true, a 7-tile area centered on the
 *      destination will be unlocked.
 */
export function teleport(agent, coordinates, dimkey, unlock_nearby) {
    if (
        agent.position.dimension != undefined
     && agent.position.pos != undefined
    ) {
        agent.activity.locations.push(
            [agent.position.dimension, agent.position.pos.slice()]
        );
    }

    if (dimkey) {
        agent.position.dimension = dimkey;
        remember_dimension(agent, dimkey);
    }
    if (unlock_nearby) {
        let x = coordinates[0];
        let y = coordinates[1];
        let nearby = [
            [x, y],
            [x, y+1],
            [x-1, y],
            [x-1, y-1],
            [x, y-1],
            [x+1, y],
            [x+1, y+1],
        ];
        // TODO: Unlock these as unremembered tiles instead of as a path.
        add_unlocked(
            agent,
            agent.position.dimension,
            nearby
        );
    }
}

/**
 * Call this to add a glyph to a player's list of mastered glyphs for a
 * certain domain. If the player has already mastered the glyph, a
 * warning will appear in the console.
 *
 * @param agent The player mastering the glyph
 * @param glyph The letter being mastered
 * @param domain_name The name of a domain or combo to master the glyph
 *     in.
 *     TODO: Should this be a locale instead?
 *
 * @return The array of strings representing glyphs mastered in the given
 *     domain by the player, which now includes the given glyph at the
 *     end.
 */
export function master_glyph(agent, glyph, domain_name) {
    let domain_mastered = agent.glyphs_mastered[domain_name];

    if (domain_mastered === undefined){
        domain_mastered = [glyph];
        agent.glyphs_mastered[domain_name] = domain_mastered;
    } else if (domain_mastered.includes(glyph)) {
        console.warn("glyph already mastered!");
    } else{
        domain_mastered.push(glyph);
    }
    return domain_mastered;
}

/**
 * Returns an array of 5-element match entries specifying any matches
 *
 * @param agent The player to ask for matches.
 * @param glyphs The glyph sequence to match.
 *
 * @return An array of 5-element match entries containing:
 *     0: The string "_personal_"
 *     1: The index of the match within the player's known_words array.
 *     2: The glyph string that matched.
 *     3: The associated word.
 *     4: The number 1 (default frequency).
 * between the given glyph sequence and a player's personal words list.
 */
export function personal_matches(agent, glyphs) {
    let result = [];
    for (let idx = 0; idx < agent.personal_words.length; ++idx) {
        let entry = agent.personal_words[idx];
        if (entry[0] == glyphs) {
            result.push(["_personal_", idx, entry[0], entry[1], 1]);
        }
    }
    return result;
}

/**
 * Generates a JSON string to represent a player.
 *
 * @param agent The player to generate a state string for.
 *
 * @return A string representing the given player object.
 */
export function state_string(agent) {
    // During stringification, we need to remove values which can't be
    // represented as strings, including the DOM elements for player
    // quests.

    // Clean up the elements attached to player quests
    let all_quests = agent.quests.active.concat(agent.quests.completed);

    // Turn the object into a JSON string
    return JSON.stringify(
        agent,
        function (k, v) { // skip .element properties of quests
            if (all_quests.includes(this) && k == "element") {
                return undefined;
            } else {
                return v;
            }
        }
    );
}

/**
 * Creates and returns a new player object based on the JSON encoded in
 * the given player state string (see state_string).
 *
 * @param state_string A string of JSON data representing a player (i.e.,
 *     generated by state_string).
 * @param claim_function The function to run when a quest is claimed.
 *     This is necessary to be able to reconstruct the DOM elements for
 *     stored quests.
 *
 * @return A player object based on the input JSON data. That player
 *     object will be registered in the CURRENT_PLAYERS list according to
 *     the stored ID value.
 */
export function revive_player(state_string, claim_function) {
    // Turn the JSON string into an object:
    let result = JSON.parse(state_string);

    // After decoding the JSON data, we need to re-instantiate the things
    // that couldn't be converted to JSON.

    // Create new elements for each player quest
    let all_quests = result.quests.active.concat(result.quests.completed);
    for (let q of all_quests) {
        quests.construct_quest_element(
            q,
            build_claim_callback(result, claim_function)
        );
    }

    // Register the newly-created player, throwing an error if their ID
    // is already in use: TODO: Not that somehow?
    if (CURRENT_PLAYERS.hasOwnProperty(result.id)) {
        throw (
            "Cannot load player '" + result.id
          + "' because that ID is already in use!"
        );
    }
    CURRENT_PLAYERS[result.id] = result;

    // The loaded player is now ready to go
    return result;
}

/**
 * Saves the given player into local storage so that it can be loaded in
 * the future. If there is already an entry in local storage under the
 * given player's ID, that entry will be replaced with the new data.
 *
 * Note: if DISABLE_SAVES is true, this function does nothing.
 *
 * @param agent The player object to save.
 *
 * TODO: What if there isn't enough space?
 */
export function save_player(agent) {
    if (!DISABLE_SAVES) {
        let repr = state_string(agent);
        window.localStorage.setItem(agent.id, repr);
    }
}

/**
 * Lists stored players that can be loaded from local storage.
 *
 * @return An array of player IDs, possibly empty.
 */
export function stored_players() {
    let result = [];
    let storage = window.localStorage;
    for (let i = 0; i < storage.length; ++i) {
        let k = storage.key(i);
        if (k.startsWith("P:")) {
            result.push(k);
        }
    }
    return result;
}

/**
 * Loads the player with the given ID from local storage. Use
 * stored_players to list the available IDs. Note that this function is
 * synchronous.
 *
 * TODO: is that fine?
 *
 * @param id The player ID of the player to load. See stored_players.
 * @param claim_function The quest claim function to attach to quests
 *     belonging to the loaded player. This function will be called with
 *     the quest as an argument when rewards are claimed.
 *
 * @return A newly-registered player object (see new_player).
 *
 * TODO: Reassign the player ID instead?
 */
export function load_player(id, claim_function) {
    let stored = window.localStorage.getItem(id);
    let result = revive_player(stored, claim_function);

    // Update the content system
    // Unlocks
    for (let unlk of result.activity.unlocks) {
        let dimkey = result.activity.visited[unlk[0]];
        content.unlock_path(result, dimkey, unlk[1]);
    }

    // Pokes
    for (let poke of result.activity.pokes) {
        let dimkey = result.activity.visited[poke[0]];
        content.unlock_poke(result, dimkey, poke[1]);
    }

    content.recalculate_unlocked_energies();

    return result;
}<|MERGE_RESOLUTION|>--- conflicted
+++ resolved
@@ -271,7 +271,6 @@
     // Create a player object
     let result = {
         "id": id,
-<<<<<<< HEAD
         "activity": {
             "unlocks": [],
             "pokes": [],
@@ -303,8 +302,6 @@
         "avatar": avatar.new_avatar("avatar", ["jump_css"]),
         "personal_words": [],
         "quests": { "active": [], "completed": [] },
-=======
->>>>>>> 66481847
         "position": { "dimension": undefined, "pos": undefined },
     };
 
