// generate.js
// Generates hex grid supertiles for word puzzling.
/* global console */

"use strict";

import * as anarchy from "../anarchy.mjs";
import * as dict from "./dict.js";
import * as grid from "./grid.js";
import * as dimensions from "./dimensions.js";
import * as caching from "./caching.js";
import * as active from "./active.js";

/**
 * Whether or not to issue warnings to the console.
 */
var WARNINGS = true;

/**
 * Whether to show sockets using tile colors or not.
 */
var DEBUG_SHOW_SOCKETS = false;

/**
 * Toggles whether socket colors should be attached to any new supertiles
 * we generate (doesn't affect existing supertiles).
 */
export function toggle_socket_colors() {
    DEBUG_SHOW_SOCKETS = !DEBUG_SHOW_SOCKETS;
}

/**
 * Whether to double-check assignment overlap when computing ultratile
 * context.
 */
var CHECK_ASSIGNMENT_OVERLAP = true;

/**
 * Min/max number of active elements in each ultratile.
 */
var MIN_ACTIVE_PER_ULTRATILE = Math.floor(grid.ULTRATILE_SUPERTILES/6);
var MAX_ACTIVE_PER_ULTRATILE = Math.floor(grid.ULTRATILE_SUPERTILES/3);

/**
 * Number of attempts to make before giving up on embedding.
 */
var EMBEDDING_ATTEMPTS = 500;

/**
 * Number of worm-based embedding attempts to make for an overlength
 * supertile before falling back to a pattern-based embedding.
 */
var OVERLENGTH_WORM_ATTEMPTS = 5;

/**
 * Number of sockets retained in an overlength-primary ultratile.
 */
var OVERLENGTH_ULTRATILE_SOCKETS = Math.floor(2*grid.ULTRATILE_SUPERTILES/3);

/**
 * Word length to ignore when filling worms.
 */
var WORM_FILL_SKIP = 2;

/**
 * If this many or more of the words in a domain are shorter than the
 * WORM_FILL_SKIP value, reduce the skip value to compensate until the
 * skipped words account for this many or fewer of the domain's words.
 */
var WORM_FILL_SKIP_BACKOFF_RATIO = 0.1;

/**
 * Minimum number of spaces to leave empty during worm-based augmentation.
 */
var WORMS_LEAVE_EMPTY = 5;

/**
 * Smoothing for glyph table sampling.
 *
 * TODO: Are the tables this gets applied to normalized?!? We should
 * really apply % smoothing, not absolute smoothing!
 */
var GLYPH_SMOOTHING = 1.5;

/**
 * Limits on the fraction of an available assignment grid spaces that can be
 * made up of inclusions. Computed as a fraction of remaining spaces after
 * MAX_LOCAL_INCLUSION_DENSITY and edge restrictions have been accounted for.
 * Actual inclusion density of each assignment grid tile is randomized.
 */
var MIN_INCLUSION_DENSITY = 0.03;
var MAX_INCLUSION_DENSITY = 0.2;

/**
 * Maximum fraction of a single ultragrid cell that can be assigned to
 * inclusions. Actually a fraction of the non-edge locations, instead of
 * fraction of the entire cell.
 */
var MAX_LOCAL_INCLUSION_DENSITY = 0.7;

/**
 * roughness of inclusions distribution
 */
var INCLUSION_ROUGHNESS = 0.75;

/**
 * Min/max sizes for inclusions (measured in assignment slots).
 */
var INCLUSION_MIN_SIZE = 6;
var INCLUSION_MAX_SIZE = 35;

/**
 * Cache size for multiplanar info:
 */
var MULTIPLANAR_INFO_CACHE_SIZE = 4096;

/**
 * Cache size for pocket dimension layouts
 */
var POCKET_LAYOUT_CACHE_SIZE = 128;

/**
 * All known combined domains.
 */
var DOMAIN_COMBOS = {
    "English": [ "adj", "adv", "noun", "verb", "stop" ]
};

/**
 * All possible basic paths through a single half-socket.
 * There are 46, defined here in the SE socket including anchors (see
 * EDGE_SOCKET_ANCHORS).
 *
 * The diagram below labels each tile in a supertile with its socket
 * index, showing all 6 half-sockets (the central tile is not part of a
 * socket). Within the south-east socket (socket index 0) it also labels
 * the three possible entry points referred to as 'sites.' Each
 * permutation entry in this array is a 2-element array pairing a site
 * index with an array of movement directions that trace out a particular
 * path through all tiles in the half-socket.
 *
 * ```
 *
 *                    2
 *                2       3
 *            2       2       3
 *        1       2       3       3
 *            1       2       3
 *        1       1       3       4
 *            1       6       4
 *        1       0       4       4
 * sites      0       5       4
 *  0 ->  0       0       5       4
 *  1 ----->  0       5       5
 *  2 --------->  0       5
 *                   5
 * ```
 *
 * This diagram shows the index of each tile in the south-east
 * half-socket according to the first permutation in our list:
 *
 * ```
 *                2
 *            1
 *        0       3
 *            4
 *                5
 * ```
 */
var BASE_PERMUTATIONS = [
    // 16 from the top-left
    [0, [ grid.NE, grid.NE, grid.S, grid.SW, grid.SE ]],
    [0, [ grid.NE, grid.NE, grid.S, grid.S, grid.NW ]],
    [0, [ grid.NE, grid.SE, grid.N ]],
    [0, [ grid.NE, grid.SE, grid.SW, grid.SE ]],
    [0, [ grid.NE, grid.SE, grid.S, grid.NW ]],
    [0, [ grid.NE, grid.S, grid.SE, grid.N, grid.N ]],
    [0, [ grid.NE, grid.S, grid.NE, grid.N ]],
    [0, [ grid.NE, grid.S, grid.NE, grid.S ]],

    [0, [ grid.SE, grid.N, grid.NE, grid.S, grid.S ]],
    [0, [ grid.SE, grid.N, grid.SE, grid.N ]],
    [0, [ grid.SE, grid.N, grid.SE, grid.S ]],
    [0, [ grid.SE, grid.NE, grid.NW, grid.NE ]],
    [0, [ grid.SE, grid.NE, grid.N, grid.SW ]],
    [0, [ grid.SE, grid.NE, grid.S ]],
    [0, [ grid.SE, grid.SE, grid.N, grid.NW, grid.NE ]],
    [0, [ grid.SE, grid.SE, grid.N, grid.N, grid.SW ]],

    // 14 from the middle
    [1, [ grid.NW, grid.NE, grid.NE, grid.S, grid.S ]],
    [1, [ grid.NW, grid.NE, grid.SE, grid.N ]],
    [1, [ grid.NW, grid.NE, grid.SE, grid.S ]],

    [1, [ grid.N, grid.SW ]],
    [1, [ grid.N, grid.NE, grid.S, grid.S ]],
    [1, [ grid.N, grid.SE, grid.N ]],
    [1, [ grid.N, grid.SE, grid.S ]],

    [1, [ grid.NE, grid.S ]],
    [1, [ grid.NE, grid.NW, grid.SW ]],
    [1, [ grid.NE, grid.NW, grid.NE ]],
    [1, [ grid.NE, grid.N, grid.SW, grid.SW ]],

    [1, [ grid.SE, grid.N, grid.NW, grid.SW ]],
    [1, [ grid.SE, grid.N, grid.NW, grid.NE ]],
    [1, [ grid.SE, grid.N, grid.N, grid.SW, grid.SW ]],

    // 16 from the bottom-right
    [2, [ grid.NW, grid.NW, grid.NE, grid.NE, grid.S ]],
    [2, [ grid.NW, grid.NW, grid.NE, grid.SE, grid.N ]],
    [2, [ grid.NW, grid.N, grid.SW ]],
    [2, [ grid.NW, grid.N, grid.NE, grid.S ]],
    [2, [ grid.NW, grid.N, grid.SE, grid.N ]],
    [2, [ grid.NW, grid.NE, grid.NW, grid.SW ]],
    [2, [ grid.NW, grid.NE, grid.NW, grid.NE ]],
    [2, [ grid.NW, grid.NE, grid.N, grid.SW, grid.SW ]],

    [2, [ grid.N, grid.SW, grid.NW, grid.NE, grid.NE ]],
    [2, [ grid.N, grid.SW, grid.N, grid.SW ]],
    [2, [ grid.N, grid.SW, grid.N, grid.NE ]],
    [2, [ grid.N, grid.NW, grid.SW, grid.SE ]],
    [2, [ grid.N, grid.NW, grid.S, grid.NW ]],
    [2, [ grid.N, grid.NW, grid.NE ]],
    [2, [ grid.N, grid.N, grid.SW, grid.SW, grid.SE ]],
    [2, [ grid.N, grid.N, grid.SW, grid.S, grid.NW ]],
];

/**
 * Index first by a socket index and then again by an anchor number to
 * retrieve the position of the anchor in that socket.
 */
var EDGE_SOCKET_ANCHORS = [
    [ [0, 3], [0, 2], [0, 1] ],
    [ [3, 6], [2, 5], [1, 4] ],
    [ [6, 6], [5, 6], [4, 6] ],
    [ [6, 3], [6, 4], [6, 5] ],
    [ [3, 0], [4, 1], [5, 2] ],
    [ [0, 0], [1, 0], [2, 0] ],
];

/**
 * Which permutation-site-value combinations are valid for crossover
 */
var CROSSOVER_POINTS = [
    [1, 2],
    [2, 1],
    [2, 2]
];

/**
 * Add rotations to compute per-socket permutations:
 */
var SOCKET_PERMUTATIONS = [];
var rotated = BASE_PERMUTATIONS;
for (var socket = 0; socket < grid.COMBINED_SOCKETS; ++socket) {
    SOCKET_PERMUTATIONS.push([]);
    for (var i = 0; i < rotated.length; ++i) {
        var site = rotated[i][0];
        var dirs = rotated[i][1];
        // Base is defined for socket 6, so rotate before appending:
        rotated[i] = [ site, grid.rotate_directions(dirs, 1) ];
        SOCKET_PERMUTATIONS[socket].push(
            [ rotated[i][0], EDGE_SOCKET_ANCHORS[socket][site], rotated[i][1] ]
        );
    }
}

/**
 * Lists domains in a given combo, or returns just the domain given to
 * it.
 *
 * @param domain_or_combo A string naming either a domain or a combo.
 *
<<<<<<< HEAD
 * @return An array of the names of all the domains in that group or combo.
=======
 * @return An array of the names of all domains in the given group or combo.
>>>>>>> 73ccfd45
 */
export function domains_list(domain_or_combo) {
    if (DOMAIN_COMBOS.hasOwnProperty(domain_or_combo)) {
        let result = [];
        DOMAIN_COMBOS[domain_or_combo].forEach(function (d) {
            domains_list(d).forEach(function (rd) {
                result.push(rd);
            });
        });
        return result;
    } else {
        return [ domain_or_combo ];
    }
}

/**
 * Returns a list of all domains within which the given domain (or combo)
 * is a sub-domain. Does not include ancestors.
 *
 * @param domain_or_combo A string naming a domain or combo.
 *
 * @return An array of domain/combo name strings.
 */
export function parent_domains(domain_or_combo) {
    let name = dict.name_of(domain_or_combo);
    let parents = [];
    for (let cd of Object.keys(DOMAIN_COMBOS)) {
        let sub = DOMAIN_COMBOS[cd];
        if (sub.includes(name)) {
            parents.push(cd);
        }
    }
    return parents;
}

/**
 * Returns a list of all ancestor domains of the given domain (or combo).
 *
 * @param domain_or_combo A string naming a domain or a combo.
 *
 * @return An array of domain/combo name strings.
 */
export function ancestor_domains(domain_or_combo) {
    let name = dict.name_of(domain_or_combo);
    let ancestors = {};
    let check = [ name ];
    while (check.length > 0) {
        let here = check.pop();
        for (let p of parent_domains(here)) {
            if (!ancestors[p]) {
                ancestors[p] = true;
                check.push(p);
            }
        }
    }
    return Object.keys(ancestors);
}

/**
 * Mixes two seeds (variables) using a third offset (constant).
 *
 * @param s1 An integer rng seed.
 * @param s2 An integer rng seed.
 * @param off Another integer to mix in.
 *
 * @return An integer seed that depends on all three parameters.
 */
export function mix_seeds(s1, s2, off) {
    return (
        anarchy.prng(s1, 1731)
        ^ anarchy.prng(s2, off)
    );
}

/**
 * Hashes a seed and a supergrid position together into a combined seed
 * value.
 *
 * @param seed A integer seed value.
 * @param sgp A 2-element x/y supergrid position array.
 *
 * @return An integer seed that depends on both parameters.
 */
export function sghash(seed, sgp) {
    var r = anarchy.prng(
        sgp[0] ^ anarchy.prng(
            sgp[1],
            seed + 18921
        ),
        1748120
    );
    for (var i = 0; i < 1 + (sgp[0] + sgp[1] + seed) % 3; ++i) {
        r = anarchy.prng(r, seed);
    }
    return r;
}

/**
 * Computes the seed for an ultratile.
 *
 * @param ugp A 2-element x/y ultragrid position array.
 * @param dimension A dimension object.
 * @param world_seed The world seed (an integer).
 */
export function ultratile_seed(ugp, dimension, world_seed) {
    return sghash(world_seed ^ dimensions.seed(dimension), ugp);
}

/**
 * Samples a table of weights.
 *
 * @param table An object where values are numbers indicating relative
 *     weights to use for sampling.
 * @param seed An integer seed that will determine the result. Don't
 *     expect good uncorrelated samples if you pass in consecutive
 *     integer seeds, instead use anarchy.prng to move from one seed to
 *     the next for multiple samples.
 * @param smoothing (optional) A value that will be added to each table
 *     entry when determining relative probabilities, to make
 *     small-weight items relatively more likely. Defaults to 0 when
 *     omitted.
 *
 * @return One of the keys of the provided object, with probability
 *     proportional to its weight plus the smoothing value.
 */
export function sample_table(table, seed, smoothing) {
    if (smoothing == undefined) {
        smoothing = 0;
    }
    var total_weight = 0;
    for (var e in table) {
        if (table.hasOwnProperty(e)) {
            total_weight += table[e] + smoothing;
        }
    }
    var r = anarchy.udist(seed) * total_weight;

    var last = undefined;
    var selected = null;
    for (let e of Object.keys(table)) {
        selected = e;
        r -= table[e] + smoothing;
        if (r < 0) {
            break;
        }
    }
    return selected;
}

/**
 * Sample a glyph from counts given context, falling back to smaller
 * amounts of context/less complicated counts when other info isn't
 * available. context, bicounts, and tricounts may individually be given as
 * 'undefined.'
 *
 * @param seed An integer seed value that determines the result. Don't
 *     expect nice variation in results if you are giving it sequential
 *     integer seeds; use anarchy.prng to determine each seed instead.
 * @param context A string or array of glyphs; the first up-to-2 elements
 *     of which will be used to determine glyph probabilities. If this is
 *     an empty array, the unicounts will be used.
 * @param unicounts An object whose keys are glyph strings and whose
 *     values are weights for each glyph.
 * @param bicounts (optional) An object whose keys are glyph strings, and
 *     whose values are tables with the same format as unicounts.
 * @param tricounts (optional) An object whose keys are glyph strings,
 *     and whose values are tables with the same format as bicounts.
 */
export function sample_glyph(seed, context, unicounts, bicounts, tricounts) {
    var table = undefined;
    if (context != undefined && context.length >= 2 && tricounts != undefined) {
        // try tricounts
        if (tricounts.hasOwnProperty(context[0])) {
            if (tricounts[context[0]].hasOwnProperty(context[1])) {
                table = tricounts[context[0]][context[1]];
            }
        }
    }
    if (
        table == undefined
     && context != undefined
     && context.length >= 1
     && bicounts != undefined
    ) {
        // try bicounts
        if (bicounts.hasOwnProperty(context[0])) {
            table = bicounts[context[0]];
        }
    }
    if (table == undefined) {
        // unicounts must be given!
        table = unicounts;
    }
    return sample_table(table, seed, GLYPH_SMOOTHING);
}

/**
 * Distorts the given probability distribution (an object mapping options
 * to probabilities) according to the given bias value, which should be
 * between -1 and 1. A bias value of -1 skews the distribution towards
 * uncommon values, while a bias value of +1 skews it even more towards
 * already-common values. A bias value of zero returns the base
 * probabilities unchanged. The probability values should all be between 0
 * and 1, and should sum to 1.
 *
 * @param probabilities An object whose values are probability weights
 *     between 0 and 1, and which sum to 1 across all keys.
 * @param bias A number between -1 and 1 indicating how far towards
 *     common (positive) or uncommon (negative) values to distort the
 *     probabilities.
 *
 * @return A new probability table object with the same keys as the
 *     original and altered weights.
 */
export function distort_probabilities(probabilities, bias) {
    let result = {};
    var newsum = 0;
    var exp = 1;
    if (bias < 0) {
        exp = 1/(1 + (-bias*4));
    } else if (bias > 0) {
        exp = (1 + bias*4);
    }
    // distort
    for (let k in probabilities) {
        if (probabilities.hasOwnProperty(k)) {
            var adj = Math.pow(probabilities[k], exp);
            newsum += adj;
            result[k] = adj;
        }
    }
    // re-normalize:
    for (let k in result) {
        if (result.hasOwnProperty(k)) {
            result[k] /= newsum;
        }
    }
    return result;
}

/**
 * Returns an array containing keys from the items dictionary shuffled
 * according to their values. See:
 * https://softwareengineering.stackexchange.com/questions/233541/how-to-implement-a-weighted-shuffle
 *
 * @param items An object whose values are numerical weights.
 * @param seed An integer seed that determines the outcome.
 *
 * @return An array containing each of the keys of the items object,
 *     shuffled in such a way that items with higher weights are more
 *     likely to appear near the beginning of the shuffle.
 */
export function weighted_shuffle(items, seed) {
    var array = [];
    for (var k of Object.keys(items)) {
        var w = items[k];
        array.push([k, w * anarchy.expdist(seed)]);
        seed = anarchy.lfsr(seed);
    }

    // Weighted random shuffle -> sort by expdist * weight
    array.sort(function (a, b) { return a[1] - b[1]; });

    var result = [];
    for (var i = 0; i < array.length; ++i) {
        result.push(array[i][0]);
    }
}

/**
 * Returns an ordered list of keys, shuffled with bias. The bias value
 * should be between -1 and 1 and controls how much bias there is towards
 * (or away from, for negative values) more-common glyph sequences.
 *
 * @param index An index object created by create_index from
 *     finalize_dict.js. It should have a _count_ key containing the
 *     total number of entries in the index, and each other key should be
 *     a glyph which maps to another index. The entry for '^D' maps to an
 *     integer indicating a word index within an entries array, if the
 *     sequence of glyphs leading to this index object forms a complete
 *     valid word.
 * @param seed An integer seed that determines the outcome.
 * @param bias A bias value between -1 and +1 which determines whether
 *     infrequent glyphs are more (positive) or less (negative) likely
 *     than their base abundances to appear early in the resulting list.
 *
 * @return An array of the keys in the given index, except for "_count_"
 *     and "^D". Keys (glyphs) whose sub-index values have more entries
 *     are more likely to appear earlier in this array.
 */
export function index_order(index, seed, bias) {
    var bc = index["_count_"];
    var probs = {};
    var n_keys = 0;
    for (var key of Object.keys(index)) {
        if (key != dict.EOS && key != "_count_") {
            n_keys += 1;
            if (Array.isArray(index[key])) {
                probs[key] = index[key].length / bc;
            } else {
                probs[key] = index[key]["_count_"] / bc;
            }
        }
    }
    if (index.hasOwnProperty(dict.EOS)) {
        probs[dict.EOS] = 1/bc;
    }
    probs = distort_probabilities(probs, bias);
    return weighted_shuffle(probs, seed);
}

/**
 * Sample a word from the given domain, weighted according to word
 * frequencies. Up to max_attempts (default 20) will be made to find a word
 * no longer than max_len before giving up, in which case a flat-weighted
 * word under that length will be returned, or undefined if there are no
 * such words in the given domain. Returns a [glyphs, word, frequency]
 * triple. If max_len is not given, max_attempts will be ignored, all words
 * will be considered and undefined will never result.
 *
 * @param domain A domain object to pick a word from, or a string naming
 *     a domain or combo.
 * @param seed An integer seed that determines the result. Don't expect
 *     nicely random results from sequential integer seeds; use
 *     anarchy.prng or similar to generate successive seed values for
 *     multiple sampling.
 * @param max_len The desired maximum length of the word to be chosen.
 *     May be supplied as undefined, in which case any word from the
 *     domain can be chosen.
 * @param max_attempts How many attempts to make at weighted sampling
 *     before giving up and using unweighted sampling to ensure a word
 *     that's not too long. Irrelevant when max_len is undefined.
 *
 * @return A domain entry (a 3-element array containing a glyphs array, a
 *     word string, and a frequency integer) chosen at random from the
 *     words in the domain no longer than the given maximum length, with
 *     probability roughly proportional to its frequency relative to
 *     other words that are short enough.
 */
export function sample_word(domain, seed, max_len, max_attempts) {
    var domain_objs = domain_objects(domain);
    let combined_total = domain_objs
        .map(d => d.total_count)
        .reduce((a, b) => a + b);

    if (max_len == undefined) {
        let n = anarchy.cohort_shuffle(712839, combined_total, seed);
        let i = 0;
        while (n >= domain_objs[i].total_count) {
            n -= domain_objs[i].total_count;
            i += 1;
        }
        return dict.unrolled_word(n, domain_objs[i]);
    }

    if (max_attempts == undefined) {
        max_attempts = 20;
    }

    for (let i = 0; i < max_attempts; ++i) {
        let ii = anarchy.cohort_shuffle(i, combined_total, seed);
        let di = 0;
        while (ii >= domain_objs[di].total_count) {
            ii -= domain_objs[di].total_count;
            di += 1;
        }
        let dom = domain_objs[di];
        let entry = dict.unrolled_word(ii, dom);
        if (entry[0].length <= max_len) {
            return entry;
        }
    }
    let short_total = domain_objs
        .map(d => dict.words_no_longer_than(d, max_len))
        .reduce((a, b) => a + b);
    if (short_total == 0) {
        return undefined; // no words short enough
    }
    let n = anarchy.cohort_shuffle(712839, short_total, seed);
    let di = 0;
    let short_words = dict.words_no_longer_than(domain_objs[di], max_len);
    while (n >= short_words) {
        n -= short_words;
        di += 1;
        short_words = dict.words_no_longer_than(domain_objs[di], max_len);
    }
    // undefined if none exists:
    return dict.nth_short_word(domain_objs[di], max_len, n);
}

/**
 * Computes the cost in sockets of a given number of overlength supertiles
 * within an ultragrid cell.
 *
 * @param ol_tiles How many tiles in an ultratile to dedicate to
 *     overlength words.
 *
 * @return The number of sockets that become unavailable as a result of
 *     dedicating the given number of supertiles to overlength words.
 */
export function overlength_socket_cost(ol_tiles) {
    return (
        ol_tiles * 2 * grid.ASSIGNMENT_SOCKETS
        - overlength_supertile_connections(ol_tiles)
    );
}

/**
 * Returns the number of adjacencies between overlength supertiles that
 * should be created within an ultragrid layout.
 *
 * @param ol_tiles How many supertiles to dedicate to overlength words
 *     within a single ultratile.
 *
 * @return An integer number of adjacencies between overlength supertiles
 *     within the ultratile that should be created to conserve ultratile
 *     sockets.
 */
export function overlength_supertile_connections(ol_tiles) {
    return Math.min(9, Math.floor(ol_tiles * 3/8));
}

/**
 * Computes the number of overlength supertiles per ultratile for the given
 * domain.
 *
 * @param domain_name A string naming a domain or combo.
 *
 * @return a 3-element array:
 *     1. Whether ultratiles in this domain are primarily overlength.
 *     2. The number of overlength superiles.
 *     3. The number of sockets used up by the overlength supertiles.
 */
export function overlength_allowance(domain_name) {
    // Density of overlength tiles in this assignment grid unit
    let olpar = overlength_per_assignment_region(domain_name);
    if (olpar == undefined) {
        return undefined;
    }
    let ol_tile_count = Math.ceil(
        olpar
        / grid.ASSIGNMENT_REGION_TOTAL_SUPERTILES
    );
    let ol_capacity = (grid.ULTRAGRID_SIZE - 2) * (grid.ULTRAGRID_SIZE - 2);
    let ol_socket_cost;
    let overlength_primary = false;
    if (ol_tile_count >= 0.25 * ol_capacity) {
        // Phase change: with so many overlength words, we move to an
        // overlength-primary model of word assignment.
        // Each supertile now gets only a single socket (except eight,
        // which get none) and the primary assignment basis for all words
        // is to supertiles instead of to sockets.
        ol_tile_count = grid.ULTRATILE_SUPERTILES;
        ol_socket_cost = grid.ULTRATILE_SOCKETS - OVERLENGTH_ULTRATILE_SOCKETS;
        overlength_primary = true;
    } else {
        // Overlength words can be reasonably accommodated by the normal
        // allowance mechanism.
        ol_socket_cost = overlength_socket_cost(ol_tile_count);
    }

    return [
        overlength_primary,
        ol_tile_count,
        ol_socket_cost
    ];
}

/**
 * Takes a domain name and an ultragrid position and returns parameters
 * used to decide the layout of that ultratile.
 *
 * @param domain_name A string naming a domain or combo.
 * @param ugp A 2-element ultragrid position array of x/y coordinates.
 *
 * @return An array:
 *     1. Whether or not this ultratile is an overlength-primary tile.
 *     2. The number of non-inclusion assignment positions within this tile's
 *        assignment grid tile prior to it.
 *     3. The number of inclusion assignment positions within this ultratile.
 *     4. The number of non-inclusion supertiles within this assignment grid
 *        tile prior to this ultratile.
 *     5. The number of inclusion supertiles within this ultratile.
 *
 *     Returns undefined if domain content isn't loaded yet.
 */
export function ultratile_punctuation_parameters(domain_name, ugp) {
    // assignment grid position
    var ag_x = ugp[0] / grid.ASSIGNMENT_REGION_SIDE;
    var ag_y = ugp[1] / grid.ASSIGNMENT_REGION_SIDE;

    // ultragrid position
    var ug_x = ugp[0] % grid.ASSIGNMENT_REGION_SIDE;
    var ug_y = ugp[1] % grid.ASSIGNMENT_REGION_SIDE;
    ug_x = (ug_x + grid.ASSIGNMENT_REGION_SIDE) % grid.ASSIGNMENT_REGION_SIDE;
    ug_y = (ug_y + grid.ASSIGNMENT_REGION_SIDE) % grid.ASSIGNMENT_REGION_SIDE;

    // density of overlength tiles in this assignment grid unit:
    let ol_allowance = overlength_allowance(domain_name);
    if (ol_allowance == undefined) {
        return undefined;
    }
    let ol_primary = ol_allowance[0];
    let ol_tiles = ol_allowance[1];
    let ol_socket_cost = ol_allowance[2];

    // Size of each segment in sockets:
    let segment_full_size = grid.ULTRATILE_SOCKETS - ol_socket_cost;

    // segment parameters:
    let segment = ug_x + grid.ASSIGNMENT_REGION_SIDE * ug_y;
    let n_segments = grid.ASSIGNMENT_REGION_SIDE * grid.ASSIGNMENT_REGION_SIDE;

    // defaults:
    let asg_incl_here = 0;
    let asg_nat_prior = segment_full_size * segment;
    let ol_incl_here = 0;
    let ol_nat_prior = ol_tiles * segment;

    // density of inclusions in this assignment grid unit:
    let d_seed = anarchy.lfsr(mix_seeds(ag_x, ag_y, 8190813480));
    let incl_density = (
        MIN_INCLUSION_DENSITY
      + anarchy.udist(d_seed) * (MAX_INCLUSION_DENSITY - MIN_INCLUSION_DENSITY)
    );
    d_seed = anarchy.lfsr(d_seed);

    if (ol_primary) {
        // Inclusions are among overlength supertiles, not sockets:
        let segment_capacity = Math.floor(
            MAX_LOCAL_INCLUSION_DENSITY
            * ol_tiles
        );

        // total number of supertiles reserved for inclusions:
        let incl_mass = Math.floor(
            incl_density
            * grid.ASSIGNMENT_REGION_SIDE
            * grid.ASSIGNMENT_REGION_SIDE
            * ol_tiles
        );

        // prior inclusions:
        let incl_prior = anarchy.distribution_prior_sum(
            segment,
            incl_mass,
            n_segments,
            segment_capacity,
            INCLUSION_ROUGHNESS,
            d_seed
        );

        // inclusions here:
        ol_incl_here = anarchy.distribution_portion(
            segment,
            incl_mass,
            n_segments,
            segment_capacity,
            INCLUSION_ROUGHNESS,
            d_seed // seed must be the same as in distribution_prior_sum above!
        );

        // prior natural (non-inclusion) assignments:
        ol_nat_prior = (grid.ULTRATILE_SUPERTILES * segment) - incl_prior;

        // asg_* retain defaults
    } else {
        // Inclusions are among sockets, not overlength supertiles:
        let segment_capacity = Math.floor(
            MAX_LOCAL_INCLUSION_DENSITY
            * (grid.ULTRATILE_INTERIOR_SOCKETS - ol_socket_cost)
        );
        // TODO: spillage of the ol_socket_cost outside the interior sockets!

        // total number of assignment slots reserved for inclusions:
        let incl_mass = Math.floor(
            incl_density
            * grid.ASSIGNMENT_REGION_SIDE
            * grid.ASSIGNMENT_REGION_SIDE
            * segment_capacity
        );

        // prior inclusions:
        let incl_prior = anarchy.distribution_prior_sum(
            segment,
            incl_mass,
            n_segments,
            segment_capacity,
            INCLUSION_ROUGHNESS,
            d_seed
        );

        // inclusions here:
        asg_incl_here = anarchy.distribution_portion(
            segment,
            incl_mass,
            n_segments,
            segment_capacity,
            INCLUSION_ROUGHNESS,
            d_seed // seed must be the same as in distribution_prior_sum above!
        );

        // prior natural (non-inclusion) assignments:
        asg_nat_prior = (segment_full_size * segment) - incl_prior;

        // ol_* retain defaults
    }

    return [
        ol_primary,
        asg_nat_prior,
        asg_incl_here,
        ol_nat_prior,
        ol_incl_here,
    ];
}

/**
 * The converse of ultratile_punctuation_parameters, this looks up the
 * ultratile where a given assignment position (assignment grid coordinates
 * plus linear assignment number in that tile) will end up. Returns the
 * discovered ultratile grid coordinates. For ol_primary domains, use
 * overlength_assignment_location for primary assignments instead.
 * Returns undefined if domain content isn't loaded yet.
 *
 * @param domain_name A string identifying a domain or combo.
 * @param arp A 3-element assignment region position array containing x/y
 *     assignment region coordinates plus a socket index within that
 *     assignment region.
 *
 * @return A 2-element array containing the global ultragrid x/y
 *     coordinates where the given assignment region position is found.
 */
export function assignment_location(domain_name, arp) {
    var ag_x = arp[0];
    var ag_y = arp[1];
    var ag_idx = arp[2];

    // density of overlength tiles in this assignment grid unit:
    let ol_allowance = overlength_allowance(domain_name);
    if (ol_allowance == undefined) {
        return undefined;
    }
    let ol_primary = ol_allowance[0];
    let ol_tiles = ol_allowance[1];
    let ol_socket_cost = ol_allowance[2];

    // density of inclusions in this assignment grid unit:
    let d_seed = anarchy.lfsr(mix_seeds(ag_x, ag_y, 8190813480));
    let incl_density = (
        MIN_INCLUSION_DENSITY
      + anarchy.udist(d_seed) * (MAX_INCLUSION_DENSITY - MIN_INCLUSION_DENSITY)
    );
    d_seed = anarchy.lfsr(d_seed);

    // Total number of segments:
    let n_segments = grid.ASSIGNMENT_REGION_SIDE * grid.ASSIGNMENT_REGION_SIDE;

    // Defaults:
    let segment = undefined;

    if (ol_primary) {
        // Assignments are primarily made to supertiles directly because there
        // are so many overlength words. The assignment sockets are only used
        // peripherally.
        segment = Math.floor(ag_idx / OVERLENGTH_ULTRATILE_SOCKETS);
    } else {
        // Assignments are primarily made to assignment sockets.
        // segment parameters:
        let segment_capacity = Math.floor(
            MAX_LOCAL_INCLUSION_DENSITY
            * (grid.ULTRATILE_INTERIOR_SOCKETS - ol_socket_cost)
        );

        // total number of assignment slots reserved for inclusions:
        let incl_mass = Math.floor(
            incl_density
            * grid.ASSIGNMENT_REGION_SIDE
            * grid.ASSIGNMENT_REGION_SIDE
            * segment_capacity
        );

        // compute segment:
        segment = anarchy.distribution_gap_segment(
            ag_idx,
            incl_mass,
            n_segments,
            segment_capacity,
            INCLUSION_ROUGHNESS,
            d_seed
        );
    }

    // Check for overflow:
    if (segment >= grid.ASSIGNMENT_REGION_ULTRATILES) {
        return undefined;
    }

    // back out (global) ultragrid position:
    return [
        (
            (segment % grid.ASSIGNMENT_REGION_SIDE)
            + (ag_x * grid.ASSIGNMENT_REGION_SIDE)
        ),
        (
            Math.floor(segment / grid.ASSIGNMENT_REGION_SIDE)
            + (ag_y * grid.ASSIGNMENT_REGION_SIDE)
        )
    ];
}

/**
 * The other converse of ultratile_punctuation_parameters, this looks up an
 * overlength supertile by alternate-assignment-region-position. It returns
 * the ultragrid position that the corresponding supertile is in.
 * Returns undefined if domain content isn't loaded yet.
 *
 * @param domain_name A string naming a domain or combo.
 * @param aarp A 3-element array containing x/y assignment region
 *     coordinates and a socket index within that assignment region. The
 *     socket index should be an alternate (overlength) assignment index,
 *     not a normal assignment index.
 */
export function overlength_assignment_location(domain_name, aarp) {
    var ag_x = aarp[0];
    var ag_y = aarp[1];
    var ag_idx = aarp[2];

    // density of overlength tiles in this assignment grid unit:
    let ol_allowance = overlength_allowance(domain_name);
    if (ol_allowance == undefined) {
        return undefined;
    }
    let ol_primary = ol_allowance[0];
    let ol_tiles = ol_allowance[1];
    let ol_socket_cost = ol_allowance[2];

    // density of inclusions in this assignment grid unit:
    let d_seed = anarchy.lfsr(mix_seeds(ag_x, ag_y, 8190813480));
    let incl_density = (
        MIN_INCLUSION_DENSITY
      + anarchy.udist(d_seed) * (MAX_INCLUSION_DENSITY - MIN_INCLUSION_DENSITY)
    );
    d_seed = anarchy.lfsr(d_seed);

    // Total number of segments:
    let n_segments = grid.ASSIGNMENT_REGION_SIDE * grid.ASSIGNMENT_REGION_SIDE;

    // Defaults:
    let segment = undefined;

    if (ol_primary) {
        // Assignments are primarily made to supertiles directly because there
        // are so many overlength words.

        let segment_capacity = Math.floor(
            MAX_LOCAL_INCLUSION_DENSITY
            * ol_tiles
        );

        // total number of supertiles reserved for inclusions:
        let incl_mass = Math.floor(
            incl_density
            * grid.ASSIGNMENT_REGION_SIDE
            * grid.ASSIGNMENT_REGION_SIDE
            * ol_tiles
        );

        // compute segment:
        segment = anarchy.distribution_gap_segment(
            ag_idx,
            incl_mass,
            n_segments,
            segment_capacity,
            INCLUSION_ROUGHNESS,
            d_seed
        );
    } else {
        // Assignments are primarily made to assignment sockets, so we
        // just care about the fixed ol_tiles value here.

        segment = Math.floor(ag_idx / ol_tiles);
    }

    // Check for overflow:
    if (segment >= grid.ASSIGNMENT_REGION_ULTRATILES) {
        return undefined;
    }

    // back out (global) ultragrid position:
    return [
        (
            (segment % grid.ASSIGNMENT_REGION_SIDE)
            + (ag_x * grid.ASSIGNMENT_REGION_SIDE)
        ),
        (
            Math.floor(segment / grid.ASSIGNMENT_REGION_SIDE)
            + (ag_y * grid.ASSIGNMENT_REGION_SIDE)
        )
    ];
}

/**
 * Takes a domain string and an ultragrid position and computes generation
 * info including mutiplanar offsets for each assignment position in that
 * ultratile, and object contents of the ultratile.
 *
 * @param domain_name A string naming a domain or combo.
 * @param ugp A 2-element array with ultragrid x/y coordinates.
 * @param seed An integer seed determining the generation results.
 *
 * @return Undefined if domain content isn't loaded yet, or an object
 *     with the following keys:
 *
 *     seed:
 *       The seed used to generate this ultratile information.
 *     pos:
 *       The ultragrid position used to generate this ultratile.
 *     ol_primary:
 *       Whether this ultratile is primarily defined by overlength supertiles
 *       (true) or asignment sockets (false).
 *     asg_nat_prior:
 *       The number of prior non-inclusion assignment positions in this
 *       assignment tile, as returned by ultratile_punctuation_parameters
 *       (see above).
 *     ol_nat_prior:
 *       The number of prior non-inclusion overlength supertiles in this
 *       assignment tile, as returned by ultratile_punctuation_parameters
 *       (see above).
 *     socket_offsets:
 *       A flat array containing the multiplanar offset for each assignment
 *       socket in the given ultragrid tile. Entries of 'undefined' denote
 *       unassigned sockets.
 *     supertile_offsets:
 *       A flat array containing the multiplanar offset for each entire
 *       supertile, for overlength supertile assignment purposes. Undefined
 *       entries indicate unassigned supertiles. At most one socket should be
 *       assigned within an assigned supertile.
 *     asg_nat_sums:
 *       A one-dimensional array containing the sum of the number of
 *       non-inclusion assignments on each row of the ultragrid.
 *     ol_nat_sums:
 *       A one-dimensional array containing the sum of the number of
 *       non-inclusion overlength supertiles on each row of the ultragrid.
 *     active_map:
 *       A one-dimensional array of active element types to be inserted
 *       into each supertile in this ultratile (ULTRAGRID_SIZE ×
 *       ULTRAGRID_SIZE). May have missing entries for supertiles that
 *       don't have active elements in them. Note that the active
 *       elements are assigned to supertiles, not sockets.
 */
export function ultratile_context(domain_name, ugp, seed) {
    let r = sghash(seed + 489813, ugp);

    // check domain setup
    let ol_allowance = overlength_allowance(domain_name);
    if (ol_allowance == undefined) {
        return undefined;
    }
    let ol_primary = ol_allowance[0];
    let ol_tiles = ol_allowance[1];
    let ol_socket_cost = ol_allowance[2];
    let sockets_here = grid.ULTRATILE_SOCKETS - ol_socket_cost;
    let ol_connections = overlength_supertile_connections(ol_tiles);

    // unpack parameters:
    let params = ultratile_punctuation_parameters(domain_name, ugp);
    if (params == undefined) {
        return undefined;
    }
    // params[0] is the same as ol_primary above
    let asg_nat_prior = params[1];
    let asg_incl_here = params[2];
    let ol_nat_prior = params[3];
    let ol_incl_here = params[4];

    // Multiplanar offsets indicate whether each socket (or supertile) is
    // filled by a native word (0), filled by an inclusion from a neighboring
    // dimension (>0), or unfilled because of a nearby overlength supertile or
    // because a supertile is socketed (undefined).
    let socket_offsets = [];
    let supertile_offsets = [];

    if (ol_primary) { // Primarily supertile-based assignment:
        // Initialize supertile_offsets to all-assigned:
        for (let i = 0; i < grid.ULTRATILE_SUPERTILES; ++i) {
            supertile_offsets[i] = 0;
        }

        // Initialize socket_offsets to all-unsocketed:
        for (let i = 0; i < grid.ULTRATILE_SOCKETS; ++i) {
            socket_offsets[i] = undefined;
        }

        // Figure out which sockets are active:
        let seen = {};
        let taken = {};
        let uo_seed = r;
        let count = 0;
        r = anarchy.lfsr(r);
        // Choose overlength supertiles only among non-edge tiles
        for (let i = 0; i < grid.ULTRATILE_INTERIOR_SUPERTILES; ++i) {
            let ii = anarchy.cohort_shuffle(
                i,
                grid.ULTRATILE_INTERIOR_SUPERTILES,
                uo_seed
            );
            let row = 1 + Math.floor(
                ii / grid.ULTRATILE_INTERIOR_SUPERTILES_ROW
            );
            let col = 1 + ii % grid.ULTRATILE_INTERIOR_SUPERTILES_ROW;
            let sgp = [row, col];
            let full_index = grid.sgp__index(sgp);
            seen[full_index] = true;
            let nb_seed = r;
            r = anarchy.cohort_shuffle(r);
            // Iterate through neighbors in random order:
            for (let d = 0; d < grid.N_DIRECTIONS; ++d) {
                let dd = anarchy.cohort_shuffle(d, grid.N_DIRECTIONS, nb_seed);
                let nb = grid.sg_neighbor(sgp, dd);
                if (grid.is_valid_utp(nb)) {
                    let ni = grid.sgp__index(nb);
                    let sgap = [sgp[0], sgp[1], dd];
                    let utai = grid.sgap__utai(sgap);
                    if (seen[ni] && !taken[ni] && utai != undefined) {
                        // Pair these two
                        taken[full_index] = true;
                        taken[ni] = true;
                        // Let this socket be occupied:
                        socket_offsets[utai] = 0;
                        count += 1;
                        break; // don't check further neighbors
                    }
                }
            }
            if (count >= sockets_here) {
                break;
            }
        }
        if (count < sockets_here) {
            console.error(
                "Failed to pair enough supertiles for socket quota!"
            );
        }

        let inclusions = {};
        let incl_count = 0;

        // Figure out inclusions among supertiles:
        // TODO: Group the inclusions like what happens with sockets?
        let incl_seed = r;
        r = anarchy.lfsr(r);
        for (let i = 0; i < grid.ULTRATILE_INTERIOR_SUPERTILES; ++i) {
            let ii = anarchy.cohort_shuffle(
                i,
                grid.ULTRATILE_INTERIOR_SUPERTILES,
                incl_seed
            );
            let row = 1 + Math.floor(
                ii / grid.ULTRATILE_INTERIOR_SUPERTILES_ROW
            );
            let col = 1 + ii % grid.ULTRATILE_INTERIOR_SUPERTILES_ROW;
            let sgp = [row, col];
            let full_index = grid.sgp__index(sgp);
            incl_count += 1;
            if (incl_count > ol_incl_here) {
                break;
            } else {
                // TODO: better here
                // random multiplanar index
                let mpi = anarchy.idist(
                    r,
                    1,
                    dimensions.MULTIPLANAR_CONNECTIONS + 1
                );
                r = anarchy.lfsr(r);
                supertile_offsets[full_index] = mpi;
            }
        }

    } else { // Normal socket-based assignment:
        // Initialize supertile_offsets to all-socketed:
        for (let i = 0; i < grid.ULTRATILE_SUPERTILES; ++i) {
            supertile_offsets[i] = undefined;
        }

        // Initialize socket_offsets to all-default:
        for (let i = 0; i < grid.ULTRATILE_SOCKETS; ++i) {
            socket_offsets[i] = 0;
        }

        // Figure out which supertiles are reserved for overlength words:
        let count = 0;
        let connections = 0;
        let uo_seed = r;
        r = anarchy.lfsr(r);
        // Pick from interior supertiles only!
        for (let i = 0; i < grid.ULTRATILE_INTERIOR_SUPERTILES; ++i) {
            let ii = anarchy.cohort_shuffle(
                i,
                grid.ULTRATILE_INTERIOR_SUPERTILES,
                uo_seed
            );
            let row = 1 + Math.floor(
                ii / grid.ULTRATILE_INTERIOR_SUPERTILES_ROW
            );
            let col = 1 + ii % grid.ULTRATILE_INTERIOR_SUPERTILES_ROW;
            let sgp = [row, col];
            let full_index = grid.sgp__index(sgp);
            let taken_neighbors = 0;
            // Iterate through neighbors in fixed order:
            for (let d = 0; d < grid.N_DIRECTIONS; ++d) {
                let nb = grid.sg_neighbor(sgp, d);
                if (grid.is_valid_utp(nb)) {
                    let ni = grid.sgp__index(nb);
                    if (supertile_offsets[ni] == 0) {
                        taken_neighbors += 1;
                        if (connections + taken_neighbors > ol_connections) {
                            // We can skip rest of neighbors; this tile
                            // would create too many connections.
                            break;
                        }
                    }
                }
            }
            if (connections + taken_neighbors <= ol_connections) {
                // Claim this supertile as an overlength supertile
                supertile_offsets[full_index] = 0;
                connections += taken_neighbors;
                count += 1;
                // Set relevant socket offsets to undefined:
                for (let d = 0; d < grid.N_DIRECTIONS; ++d) {
                    let sgap = [sgp[0], sgp[1], d];
                    let utai = grid.sgap__utai(sgap);
                    if (utai != undefined) {
                        socket_offsets[utai] = undefined;
                    } // else skip it
                }
            }
            if (count >= ol_tiles) {
                // Done finding overlength supertiles
                break;
            }
        }

        // Figure out inclusions among sockets:
        let min_ni = asg_incl_here / INCLUSION_MAX_SIZE;
        let max_ni = asg_incl_here / INCLUSION_MIN_SIZE;

        let n_inclusions = anarchy.idist(r, min_ni, max_ni + 1);
        r = anarchy.lfsr(r);

        // compute the seed location and index of each inclusion:
        let used = {};
        let iseeds = [];
        let isizes = [];
        let impi = [];
        let queues = [];
        for (let i = 0; i < n_inclusions; ++i) {
            // random (non-overlapping) seed from core sockets:
            let sseed = r;
            r = anarchy.lfsr(r);
            // iterate scrambled to find valid seed position:
            for (let j = 0; j < grid.ULTRATILE_CORE_SOCKETS; ++j) {
                let core_index = anarchy.cohort_shuffle(
                    j,
                    grid.ULTRATILE_CORE_SOCKETS,
                    sseed
                );
                let core_x = core_index % grid.ULTRATILE_CORE_SOCKETS_ROW;
                let core_y = Math.floor(
                    core_index / grid.ULTRATILE_CORE_SOCKETS_ROW
                );
                let full_index = (
                    (core_x + 2)
                    + (core_y + 2) * grid.ULTRATILE_ROW_SOCKETS
                );
                if (socket_offsets[full_index] == 0 && !used[full_index]) {
                    // Claim this socket as seed and end search for a seed:
                    used[full_index] = true;
                    iseeds[i] = full_index;
                    break;
                }
            }

            // zero size:
            isizes[i] = 0;

            // TODO: better here
            // random multiplanar index
            impi[i] = anarchy.idist(
                r,
                1,
                dimensions.MULTIPLANAR_CONNECTIONS + 1
            );
            if (isNaN(impi[i])) {
                throw (
                    "Internal Error: inclusion multiplanar index is NaN: "
                  + r + ", " + dimensions.MULTIPLANAR_CONNECTIONS + 1
                );
            }
            r = anarchy.lfsr(r);

            // seed is on the queue:
            queues[i] = [ iseeds[i] ];
        }

        if (WARNINGS && iseeds.length == 0 && n_inclusions > 0) {
            console.error("Zero-length iseeds!");
        }

        // now iteratively expand each inclusion:
        let left = asg_incl_here;
        let blocked = [];
        while (left > 0) {
            // each inclusion gets a turn...
            for (let i = 0; i < iseeds.length; ++i) {
                // detect blocked inclusions
                if (queues[i].length == 0) {
                    if (isizes[i] >= INCLUSION_MIN_SIZE) {
                        continue; // this inclusion will just be small
                    } else {
                        blocked.push(i); // must keep expanding!
                        continue;
                    }
                }
                let loc = queues[i].shift();
                if (isNaN(loc)) {
                    console.warn("Queus that produced NaN loc:", queues);
                    throw "Internal Error: loc is NaN from queue: " + i;
                }

                let here;
                if (blocked.length > 0) {
                    here = blocked.shift(); // steal the expansion point!
                    i -= 1; // redo this iteration next
                } else {
                    here = i;
                }

                // assign to this inclusion & decrement remaining:
                socket_offsets[loc] = impi[here];
                left -= 1;

                // add neighbors to queue if possible:
                let x = (
                    Math.floor(loc / grid.ASSIGNMENT_SOCKETS)
                    % grid.ULTRAGRID_SIZE
                );
                let y = Math.floor(
                    loc / (grid.ASSIGNMENT_SOCKETS * grid.ULTRAGRID_SIZE)
                );
                let a = loc % grid.ASSIGNMENT_SOCKETS;
                // canonical
                let neighbors = grid.supergrid_asg_neighbors([x, y, a]);
                for (let j = 0; j < neighbors.length; ++j) {
                    let nb = neighbors[j];
                    if (
                        nb[0] > 0
                        && nb[0] < grid.ULTRAGRID_SIZE - 1
                        && nb[1] > 0
                        && nb[1] < grid.ULTRAGRID_SIZE - 1
                    ) {
                        // not on the edge (slight asymmetry, but that's
                        // alright).
                        let nloc = grid.sgap__sidx(nb);
                        let taken = false;
                        // check for queue overlap
                        for (let k = 0; k < queues.length; ++k) {
                            if (queues[k].indexOf(nloc) >= 0) {
                                taken = true;
                                break;
                            }
                        }
                        if (socket_offsets[nloc] == 0 && !taken) {
                            // add to queue in random position:
                            // max of two rngs biases towards later
                            // indices, letting earlier things mostly
                            // stay early.
                            let idx = anarchy.idist(r, 0, queues[here].length);
                            r = anarchy.lfsr(r);
                            let alt_idx = anarchy.idist(
                                r,
                                0,
                                queues[here].length
                            );
                            r = anarchy.lfsr(r);
                            if (alt_idx > idx) {
                                idx = alt_idx;
                            }
                            queues[here].splice(idx, 0, nloc);
                        }
                    }
                }
            }
        }
    }

    // now that our results matrix is done, compute row pre-totals
    let asg_presums = [];
    let sum = 0;
    for (let y = 0; y < grid.ULTRAGRID_SIZE - 1; ++y) {
        asg_presums.push(sum);
        for (
            let x = 0;
            x < grid.ULTRAGRID_SIZE * grid.ASSIGNMENT_SOCKETS;
            ++x
        ) {
            let loc = x + y * grid.ULTRAGRID_SIZE * grid.ASSIGNMENT_SOCKETS;
            if (socket_offsets[loc] == 0) {
                sum += 1;
            }
        }
    }
    // final row:
    asg_presums.push(sum);

    // pre-totals for overlength supertiles
    let ol_presums = [];
    sum = 0;
    for (let y = 0; y < grid.ULTRAGRID_SIZE - 1; ++y) {
        ol_presums.push(sum);
        for (let x = 0; x < grid.ULTRAGRID_SIZE; ++x) {
            let loc = x + y * grid.ULTRAGRID_SIZE;
            if (supertile_offsets[loc] == 0) {
                sum += 1;
            }
        }
    }
    // final row:
    ol_presums.push(sum);

    // now that multiplanar info is computed, add active element info
    // decide how many elements we'll have:
    // TODO: continuously varying value here?
    let st = MIN_ACTIVE_PER_ULTRATILE;
    let ed = MAX_ACTIVE_PER_ULTRATILE;
    let r1 = anarchy.idist(r, st, ed);
    r = anarchy.lfsr(r);
    let r2 = anarchy.idist(r, st, ed);
    r = anarchy.lfsr(r);
    let r3 = anarchy.idist(r, st, ed);
    let richness = Math.max(r1, r2, r3);

    // Divide active elements among active categories:
    //
    //   links---Conditional gates that link to other dimensions.
    //   wormholes---Conditional gates that link elsewhere in this dimension.
    //   portals---Conditional gates that link to pocket dimensions.
    //   resources---Harvestable items that aid the player.
    //   TODO: Revisit this.

    let links = Math.floor(richness/10);
    let wormholes = Math.floor(richness/15);
    let remaining = richness - links - wormholes;
    let portals = Math.floor(remaining/5);
    // the rest are resources

    // Build a queue of active elements to insert
    // Note: Order doesn't matter here, as these will be assigned to random
    // supertiles within the ultratile.
    let elem_queue = [];
    for (let i = 0; i < richness; ++i) {
        if (i < links) {
            elem_queue.push("🔗");
        } else if (i < links + wormholes) {
            elem_queue.push("🌀");
        } else if (i < links + wormholes + portals) {
            elem_queue.push("🚪");
        } else {
            let res = active.random_element(r);
            if (res == undefined) {
                throw "Inernal Error: Undefined random element from seed " + r;
            }
            r = anarchy.lfsr(r);
            elem_queue.push(res);
        }
    }

    // Fill in 3/5 of all remaining supertiles with color sources:
    for (
        let i = 0;
        i < Math.floor((grid.ULTRATILE_SUPERTILES - richness)*0.6);
        ++i
    ) {
        let eng = active.random_energy(r);
        if (eng == undefined) {
            throw "Internal Error: Undefined random energy from seed " + r;
        }
        r = anarchy.lfsr(r);
        elem_queue.push(eng);
    }

    // index active elements into the supergrid:
    // TODO: DEBUG active element distribution + frequency?
    let active_map = [];
    let shuf_seed = r;
    r = anarchy.lfsr(r);
    let i = 0;
    while (elem_queue.length > 0) {
        let si = anarchy.cohort_shuffle(
            i,
            grid.ULTRATILE_SUPERTILES,
            shuf_seed
        );
        i += 1;
        let sgp = [
            si % grid.ULTRAGRID_SIZE,
            Math.floor(si / grid.ULTRAGRID_SIZE)
        ];
        // iterate over canonical sockets that touch this supertile to count
        // multiplanar offsets
        let mpo_table = { 0: 0 };
        for (let socket = 0; socket < grid.COMBINED_SOCKETS; ++socket) {
            let sgap = grid.canonical_sgapos(sgp[0], sgp[1], socket);
            let loc = grid.sgap__sidx(sgap);
            let mpo = socket_offsets[loc];
            if (mpo != undefined) {
                if (!mpo_table.hasOwnProperty(mpo)) {
                    mpo_table[mpo] = 0;
                }
                mpo_table[mpo] += 1;
            }
        }
        // Figure out the most-frequent multiplanar offset:
        let winner = 0;
        let win_count = -1;
        for (let k of Object.keys(mpo_table)) {
            if (mpo_table[k] > win_count) {
                win_count = mpo_table[k];
                winner = k;
            }
        }
        if (winner == 0) { // non-inclusions win
            active_map[si] = elem_queue.pop();
        } else {
            // TODO: Foreign active elements?
            active_map[si] = undefined;
        }
    }

    // double-check assignment overlaps:
    if (CHECK_ASSIGNMENT_OVERLAP) {
        for (let i = 0; i < grid.ULTRATILE_SUPERTILES; ++i) {
            let quota = 0;
            if (supertile_offsets[i] == undefined) {
                // Check that all of the underlying sockets are assigned:
                quota = 6;
            } else {
                // Check that at most one of the corresponding sockets is
                // assigned:
                quota = 1;
            }
            let sgp = grid.index__sgp(i);
            let asg_count = 0; // count of assigned sockets
            let border_count = 0; // count of border sockets
            // count of sockets to skip due to adjacent overlength supertiles:
            let skip_count = 0;
            let locs = [];
            for (let socket = 0; socket < grid.COMBINED_SOCKETS; ++socket) {
                let can = grid.canonical_sgapos([sgp[0], sgp[1], socket]);
                let alt = grid.supergrid_alternate([sgp[0], sgp[1], socket]);
                if (grid.is_valid_utp(can) && grid.is_valid_utp(alt)) {
                    let alt_idx = grid.sgp__index(alt);
                    let loc = grid.sgap__sidx(can);
                    locs.push(loc);
                    // If our alternate's supertile is an overlength
                    // supertile...
                    if (supertile_offsets[alt_idx] != undefined) {
                        skip_count += 1;
                        if (!ol_primary && socket_offsets[loc] != undefined) {
                            console.warn(
                                "Overlength-adjacent socket was assigned at: "
                              + sgp + " (" + i + ")\n"
                              + "  Overlength tile is at: "
                              + [alt[0], alt[1]] + " ("
                              + alt_idx + ")\n"
                              + "  Socket is: " + alt[2]
                            );
                        }
                    } else {
                        if (socket_offsets[loc] != undefined) {
                            asg_count += 1;
                        }
                    }
                } else {
                    // This socket belongs to or is shared with a
                    // neighboring ultratile
                    if (!ol_primary) {
                        // ol_primary domains assign no edge sockets;
                        // non-ol_primary domains assign all edge
                        // sockets.
                        border_count += 1;
                    }
                }
            }
            let count = asg_count + border_count + skip_count;
            if (
                (quota == 1 && count > 1)
                || (quota > 1 && count != quota)
            ) {
                // Our count doesn't match our quota!
                console.warn(
                    "Count doesn't match quota at: " + sgp + " ("
                  + i + ")\n"
                  + "  Count is: " + asg_count + "/" + border_count
                  + "/" + skip_count
                  + " but quota is: " + quota + "\n"
                  + "  Sockets here: " + locs
                );
                console.warn(socket_offsets);
                console.warn(supertile_offsets);
            }
        }
    }

    // return our results:
    return {
        "seed": seed,
        "pos": ugp,
        "ol_primary": ol_primary,
        "asg_nat_prior": asg_nat_prior,
        "ol_nat_prior": ol_nat_prior,
        "socket_offsets": socket_offsets,
        "supertile_offsets": supertile_offsets,
        "asg_nat_sums": asg_presums,
        "ol_nat_sums": ol_presums,
        "active_map": active_map,
    };
}
// register ultratile_context as a caching domain:
caching.register_domain(
    "ultratile_context",
    function (ds, ugp, seed) {
        return ds + ":" + ugp[0] + "," + ugp[1] + ":" + seed;
    },
    ultratile_context,
    MULTIPLANAR_INFO_CACHE_SIZE
);

/**
 * Takes an ultragrid assignment position (ultratile x/y, sub x/y, and
 * assignment index) and corresponding ultragrid context (the result of
 * ultratile_context above) and returns assignment grid info necessary to
 * identify the word that belongs in this socket.
 *
 * Note that the given ultragrid assignment position must be in canonical
 * form, so that the correspondence with the given utcontext won't be
 * broken.
 *
 * If the given socket is unassigned, this will return undefined.
 *
 * @param ugap A 5-element ultragrid assignment position (ultratile
 *     x/y, within-ultratile supertile x/y, and socket index).
 * @param utcontext The result of ultratile_context for the specified
 *     ultratile.
 * @param world_seed An integer world seed that helps determine the
 *     result.
 *
 * @return A 4-element array containing:
 *     x, y - assignment grid position
 *     n - assignment index
 *     m - multiplanar offset value
 */
export function punctuated_assignment_index(ugap, utcontext, world_seed) {
    // unpack:
    var nat_prior = utcontext.asg_nat_prior;
    var mptable = utcontext.socket_offsets;
    var mpsums = utcontext.asg_nat_sums;

    var ut_x = ugap[0];
    var ut_y = ugap[1];
    var sub_x = ugap[2];
    var sub_y = ugap[3];
    var ap = ugap[4];

    // compute assignment tile:
    var asg_x = Math.floor(ut_x / grid.ASSIGNMENT_REGION_SIDE);
    var asg_y = Math.floor(ut_y / grid.ASSIGNMENT_REGION_SIDE);

    // linear index within ultratile:
    var lin = grid.sgap__sidx([sub_x, sub_y, ap]);

    // get mutiplanar offset
    var mp_offset = mptable[lin];
    if (isNaN(mp_offset) && mp_offset != undefined) {
        throw "Internal Error: multiplanar offset is NaN!";
    }
    if (mp_offset == undefined) {
        // This socket is unassigned.
        return undefined;
    }
    var asg_index = 0;
    var r = sghash(world_seed + 379238109821, [ut_x, ut_y]);
    if (mp_offset == 0) { // natural: index determined by prior stuff
        var row = Math.floor(lin / grid.ULTRATILE_ROW_SOCKETS);
        asg_index = nat_prior + mpsums[row];
        // iterate from beginning of row to count local priors
        for (
            var here = sub_y * grid.ULTRATILE_ROW_SOCKETS;
            here < lin;
            ++here
        ) {
            if (mptable[here] == 0) {
                asg_index += 1;
            }
        }
    } else { // inclusion: index determined by RNG
        // TODO: Pull these together near a destination?
        // compute a suitable seed value for this inclusion:
        var ir = r + mp_offset;
        for (let i = 0; i < (mp_offset % 7) + 2; ++i) {
            ir = anarchy.lfsr(r);
        }
        asg_index = anarchy.cohort_shuffle(
            lin,
            grid.ASSIGNMENT_REGION_TOTAL_SOCKETS,
            ir
        );
    }

    // Return values:
    return [ asg_x, asg_y, asg_index, mp_offset ];
}

/**
 * The inverse of punctuated_assignment_index (see above); this takes a
 * dimension, and an assignment position (assignment grid x/y and linear
 * number) and returns a (canonical) supergrid assignment position that
 * contains the indicated assignment index. If suitable cached multiplanar
 * offset info isn't yet available, this will return null. Use
 * caching.with_cached_value to execute code as soon as the info becomes
 * available.
 *
 * If the linear assignment number is larger than the last assigned socket,
 * this will return undefined.
 *
 * @param dimension A dimension object.
 * @param arp A 3-element assignment region position array, including
 *     assignment region x/y coordinates plus a within-region index.
 * @param world_seed An integer world seed that affects the layout.
 *
 * @return A canonical supergrid assignment position containing the
 *     specified socket (a 3-element array with supergrid x/y coordinates
 *     and a socket index). Could return undefined if required info has
 *     not been loaded yet.
 */
export function punctuated_assignment_lookup(dimension, arp, world_seed) {
    let domain_name = dict.name_of(dimensions.natural_domain(dimension));

    var asg_x = arp[0];
    var asg_y = arp[1];
    var asg_idx = arp[2];

    var ugp = assignment_location(domain_name, arp);
    if (ugp == undefined) {
        return undefined;
    }

    // fetch utcontext or fail:
    let utseed = ultratile_seed(ugp, dimension, world_seed);
    var utcontext = caching.cached_value(
        "ultratile_context",
        [ domain_name, [ ugp[0], ugp[1] ], utseed ]
    );
    if (utcontext == null) {
        return null;
    }

    // unpack:
    var nat_prior = utcontext.asg_nat_prior;
    var mptable = utcontext.socket_offsets;
    var mpsums = utcontext.asg_nat_sums;

    var internal_idx = asg_idx - nat_prior;
    var prior_row = anarchy.max_smaller(internal_idx, mpsums);
    var before = 0;
    if (prior_row > -1) {
        before = mpsums[prior_row];
    }
    var in_row_idx = asg_idx - nat_prior - before;
    var col_idx = 0;
    for (
        var mp_idx = grid.ULTRATILE_ROW_SOCKETS * prior_row;
        mp_idx < grid.ULTRATILE_ROW_SOCKETS * (prior_row + 1);
        mp_idx += 1
    ) {
        if (mptable[mp_idx] == 0) {
            if (in_row_idx == 0) {
                break;
            }
            in_row_idx -= 1;
        }
        col_idx += 1;
    }

    // Escape the assignment grid tile and our ultragrid tile within that
    // assignment grid tile to get a global supergrid position along with an
    // assignment socket index.
    return [
        (
            (asg_x * grid.ASSIGNMENT_REGION_SIDE + ugp[0]) * grid.ULTRAGRID_SIZE
            + Math.floor(col_idx / grid.ASSIGNMENT_SOCKETS)
        ),
        (
            (asg_y * grid.ASSIGNMENT_REGION_SIDE + ugp[1]) * grid.ULTRAGRID_SIZE
            + prior_row + 1
        ),
        col_idx % grid.ASSIGNMENT_SOCKETS
    ];
}

/**
 * Takes an ultragrid supertile position (ultratile x/y and sub x/y) and
 * corresponding ultragrid context (the result of ultratile_context above)
 * and returns information necessary to identify the word assigned to an
 * overlength supertile.
 *
 * If the given supertile is not an overlength supertile, this will
 * return undefined.
 *
 * @param ugp A 4-element ultragrid position array containing ultragrid
 *     x/y coordinates and supergrid interior x/y coordinates within that
 *     ultratile.
 * @param utcontext The ultratile context object corresponding to the
 *     specified location (see ultratile_context).
 * @param world_seed The integer world seed.
 *
 * @return A 4-element array containing:
 *     x, y - assignment grid position
 *     n - overlength assignment index
 *     m - multiplanar offset value
 */
export function punctuated_overlength_index(ugp, utcontext, world_seed) {
    // Unpack:
    let nat_prior = utcontext.ol_nat_prior;
    let mptable = utcontext.supertile_offsets;
    let mpsums = utcontext.ol_nat_sums;

    let ut_x = ugp[0];
    let ut_y = ugp[1];
    let sub_x = ugp[2];
    let sub_y = ugp[3];

    // compute assignment tile:
    let asg_x = Math.floor(ut_x / grid.ASSIGNMENT_REGION_SIDE);
    let asg_y = Math.floor(ut_y / grid.ASSIGNMENT_REGION_SIDE);

    // linear index within ultratile:
    let lin = grid.sgp__index([sub_x, sub_y]);

    // get mutiplanar offset
    let mp_offset = mptable[lin];
    if (mp_offset == undefined) {
        // This supertile is socketed.
        return undefined;
    }
    let asg_index = 0;
    if (mp_offset == 0) { // natural: index determined by prior stuff
        let row = sub_y;
        asg_index = nat_prior + mpsums[row];
        // iterate from beginning of row to count local priors
        for (let here = sub_y * grid.ULTRAGRID_SIZE; here < lin; ++here) {
            if (mptable[here] == 0) {
                asg_index += 1;
            }
        }
    } else { // inclusion: index determined by RNG
        // TODO: Pull these together near a destination?
        // compute a suitable seed value for this inclusion:
        let r = sghash(world_seed + 379238109821, [ut_x, ut_y]);
        let ir = r + mp_offset;
        for (let i = 0; i < (mp_offset % 7) + 2; ++i) {
            ir = anarchy.lfsr(r);
        }
        asg_index = anarchy.cohort_shuffle(
            lin,
            grid.ASSIGNMENT_REGION_TOTAL_SUPERTILES,
            ir
        );
    }

    // Return values:
    return [ asg_x, asg_y, asg_index, mp_offset ];
}

/**
 * The inverse of punctuated_overlength_index (see above); this takes a
 * dimension and an assignment position (assignment grid x/y and linear
 * number) and returns the supergrid coordinates of an overlength supertile
 * that contains the indicated assignment index. If suitable cached
 * multiplanar offset info isn't yet available, this will return null. Use
 * caching.with_cached_value to execute code as soon as the info becomes
 * available.
 *
 * If the linear assignment number is larger than the last assigned
 * supertile, this will return undefined.
 *
 * @param dimension A dimension object.
 * @param arp A 3-element assignment region position: assignment region
 *     x/y coordinates plus a socket index within that region.
 * @param world_seed The integer world seed.
 *
 * @return null if there's unloaded info, or a 2-element supergrid x/y
 *     coordinate array of an overlength supertile that contains the
 *     specified overlength socket.
 */
export function punctuated_overlength_lookup(dimension, arp, world_seed) {
    let domain_name = dict.name_of(dimensions.natural_domain(dimension));

    var asg_x = arp[0];
    var asg_y = arp[1];
    var asg_idx = arp[2];

    var ugp = overlength_assignment_location(domain_name, arp);
    if (ugp == undefined) {
        return undefined;
    }

    // fetch utcontext or fail:
    let utseed = ultratile_seed(ugp, dimension, world_seed);
    var utcontext = caching.cached_value(
        "ultratile_context",
        [ domain_name, [ ugp[0], ugp[1] ], utseed ]
    );
    if (utcontext == null) {
        return null;
    }

    // unpack:
    var nat_prior = utcontext.ol_nat_prior;
    var mptable = utcontext.supertile_offsets;
    var mpsums = utcontext.ol_nat_sums;

    var internal_idx = asg_idx - nat_prior;
    var prior_row = anarchy.max_smaller(internal_idx, mpsums);
    var before = 0;
    if (prior_row > -1) {
        before = mpsums[prior_row];
    }
    var in_row_idx = asg_idx - nat_prior - before;
    var col_idx = 0;
    for (
        var mp_idx = grid.ULTRAGRID_SIZE * prior_row;
        mp_idx < grid.ULTRAGRID_SIZE * (prior_row + 1);
        mp_idx += 1
    ) {
        if (mptable[mp_idx] == 0) {
            if (in_row_idx == 0) {
                break;
            }
            in_row_idx -= 1;
        }
        col_idx += 1;
    }

    // Escape the assignment grid tile and our ultragrid tile within that
    // assignment grid tile to get a global supergrid position along with an
    // assignment socket index.
    return [
        (
            (asg_x * grid.ASSIGNMENT_REGION_SIDE + ugp[0]) * grid.ULTRAGRID_SIZE
            + col_idx
        ),
        (
            (asg_y * grid.ASSIGNMENT_REGION_SIDE + ugp[1]) * grid.ULTRAGRID_SIZE
            + prior_row + 1
        )
    ];
}

/**
 * Returns the nth word across all of the given domain(s) (which should be
 * a list of domain objects, not domain names). Returns a (glyphs,
 * canonical, frequency) triple. Displays a warning in the console and
 * returns undefined if the index is out-of-range.
 *
 * @param domains An array of domain objects (not names).
 * @param index An index within all words in any of the given domains.
 *
 * @return A domain entry from one of the domains according to the given
 *     index, which will be a 3-element glyph-list, string, frequency
 *     array.
 */
export function word_at(domains, index) {
    for (let i = 0; i < domains.length; ++i) {
        let d = domains[i];
        if (index < d.entries.length) {
            return d.entries[index];
        } else {
            index -= d.entries.length;
        }
    }
    throw "Internal Error: word_at index is out of range:\n" + [domains, index];
}

/**
 * Returns a (glyphs, canonical, frequency) triple obtained by looking up
 * the given glyphs string (or list) in each of the given domains. Returns
 * only the first match from the first domain that has a match.
 *
 * @param domains An array of domain objects (not names).
 * @param glyphs A string (or list of strings) specifying a glyph
 *     sequence.
 *
 * @return The first word in any of the given domains that matches the
 *     given glyph sequence. Returns the domain entry for the word (a
 *     3-element glyphs-list, string, frequency array).
 */
export function first_match_in(domains, glyphs) {
    for (let i = 0; i < domains.length; ++i) {
        let d = domains[i];
        let matches = dict.find_word_in_domain(glyphs, d);
        if (matches.length > 0) {
            return matches[0].slice(1);
        }
    }
    throw (
        "Internal Error: first_match_in failed to find match:"
      + [domains, glyphs]
    );
}

/**
 * Given an assignment position (assignment grid x/y and assignment index)
 * and a seed, returns the corresponding word from the given domain object
 * (not name) list. If only_socketable is given as true, only socketable
 * words will be used.
 *
 * @param domains An array of domain objects (not names).
 * @param arp A 3-element assignment region position containing
 *     assignment region x/y coordinates and a socket index within that
 *     region.
 * @param seed An integer seed that determines the outcome.
 * @param only_socketable (optional) If given as true, only words that
 *     fit in a standard socket will be eligible for selection.
 *
 * @return a domain entry, which is a [glyphs, word, frequency] triple.
 */
export function pick_word(domains, arp, seed, only_socketable) {
    let any_missing = false;
    let grand_total = 0;
    let lesser_total = 0;
    let greater_counttable = [];
    let lesser_counttable = [];
    domains.forEach(function (d) {
        if (only_socketable) {
            let socketable_count = d.short_count_sums[d.short_count_sums.length - 1];
            greater_counttable.push(socketable_count);
            grand_total += socketable_count;
            let socketable_entries = d.normlength.length;
            lesser_counttable.push(socketable_entries);
            lesser_total += socketable_entries;
        } else {
            let total_count = d.total_count;
            greater_counttable.push(total_count);
            grand_total += total_count;
            let total_entries = d.entries.length;
            lesser_counttable.push(total_entries);
            lesser_total += total_entries;
        }
    });
    if (WARNINGS && lesser_total > grid.ASSIGNMENT_REGION_TOTAL_SOCKETS) {
        console.warn(
            "Warning: domain/combo? size exceeds number of assignable"
          + " sockets: "
          + grand_total + " > " + grid.ASSIGNMENT_REGION_TOTAL_SOCKETS
        );
    }

    let r = sghash(seed, arp);

    let idx = anarchy.cohort_shuffle(
        arp[2],
        grid.ASSIGNMENT_REGION_TOTAL_SOCKETS,
        r
    );
    r = anarchy.lfsr(r);

    if (idx < lesser_total) { // one of the per-entry assignments
        let ct_idx = 0;
        // Figure out which domain we're in using our counttable:
        for (ct_idx = 0; ct_idx < lesser_counttable.length; ++ct_idx) {
            let here = lesser_counttable[ct_idx];
            if (idx < here) {
                break;
            }
            idx -= here;
        }
        let dom;
        if (ct_idx == lesser_counttable.length) {
            if (WARNINGS) {
                console.warn(
                    "Warning: lesser counttable loop failed to break!"
                );
            }
            ct_idx = lesser_counttable.length - 1;
            dom = domains[ct_idx];
            if (only_socketable) {
                idx %= dom.normlength.length;
            } else {
                idx %= dom.entries.length;
            }
        } else {
            dom = domains[ct_idx];
        }
        // all words get equal representation
        if (only_socketable) {
            return dom.entries[dom.normlength[idx]];
        } else {
            return dom.entries[idx];
        }
    } else { // one of the per-count assignments
        idx -= lesser_total;
        idx %= grand_total;
        // Figure out which domain we're in using our counttable:
        let ct_idx = 0;
        for (ct_idx = 0; ct_idx < greater_counttable.length; ++ct_idx) {
            let here = greater_counttable[ct_idx];
            if (idx < here) {
                break;
            }
            idx -= here;
        }
        let dom;
        if (ct_idx == greater_counttable.length) {
            if (WARNINGS) {
                console.warn(
                    "Warning: greater counttable loop failed to break!"
                );
            }
            ct_idx = greater_counttable.length - 1;
            dom = domains[ct_idx];
        } else {
            dom = domains[ct_idx];
        }
        // representation according to frequency
        if (only_socketable) {
            return dict.unrolled_short_word(idx, dom);
        } else {
            return dict.unrolled_word(idx, dom);
        }
    }
}

/**
 * Alias for pick_word with only_socketable set to true.
 */
export function pick_short_word(domains, arp, seed) {
    return pick_word(domains, arp, seed, true);
}

/**
 * Takes a permutation list containing permutations listed as site-index,
 * starting-coordinates, move-list triples, and filters for a list
 * containing only permutations that are at the given site and which are at
 * least the given minimum length (min_length shouldn't exceed the socket
 * size, or the result will be an empty list). If site is given as -1,
 * results for all sites are returned.
 *
 * TODO: Merge cut-equal paths to avoid biasing shape distribution of
 * shorter words?
 *
 * @param permutations in the same format as individual entries from
 *     SOCKET_PERMUTATIONS.
 * @param site Either -1 to avoid filtering by site, or a site index (0,
 *     1, or 2; see BASE_PERMUTATIONS) to filter for only permutations
 *     that start in that site.
 * @param min_length The minimum length requirement, to remove
 *     permutations that are too short. Use 0 to avoid removing any
 *     permutations.
 *
 * @return An array of permutations with the same format as the input
 *     permutations array, but with permutations that don't meet the site
 *     and/or min_length requirements filtered out. The resulting
 *     permutations are new arrays not linked to the originals.
 */
export function filter_permutations(permutations, site, min_length) {
    let result = [];
    for (let i = 0; i < permutations.length; ++i) {
        if (
            permutations[i][2].length >= min_length
            && (site < 0 || permutations[i][0] == site)
        ) {
            result.push( // deepish copy
                [
                permutations[i][0],
                permutations[i][1],
                permutations[i][2].slice()
                ]
            );
        }
    }
    return result;
}

/**
 * Fits a word (or part of it, for edge-adjacent sockets) into the given
 * socket of the given supertile, updating the glyphs array. Returns a list
 * of tile positions updated.
 *
 * @param supertile The supertile object to place a word into.
 * @param glyphs An array of strings specifying the glyphs in the word to
 *     be placed.
 * @param socket The socket index of the socket to place the word into.
 * @param seed An integer seed value that determines how the word is
 *     laid out.
 *
 * @return An array of 2-element within-supertile tile x/y coordinates
 *     specifying the path onto which the glyphs of the word were placed.
 */
export function inlay_word(supertile, glyphs, socket, seed) {
    let result = [];
    let r = anarchy.lfsr(seed + 1892831081);
    let chosen;

    // Choose a permutation:

    // First pick the crossover point:
    let xo = CROSSOVER_POINTS[anarchy.idist(r, 0, CROSSOVER_POINTS.length)];
    r = anarchy.lfsr(r);
    let site = 2;
    if (grid.is_canonical(socket)) {
        site = xo[0];
    } else {
        site = xo[1];
    }

    let filtered = filter_permutations(
        SOCKET_PERMUTATIONS[socket],
        site,
        glyphs.length - 1 // path connects glyphs
    );
    let cidx = anarchy.idist(r, 0, filtered.length);
    chosen = filtered[cidx];

    // Finally, punch in the glyphs:
    let pos = chosen[1];
    let path = chosen[2];
    for (let i = 0; i < glyphs.length; ++i) {
        supertile.glyphs[grid.igp__index(pos)] = glyphs[i];
        result.push(pos);
        if (i < glyphs.length - 1) {
            pos = grid.neighbor(pos, path[i]);
        }
    }

    return result;
}

/**
 * Calls the appropriate supertile generator for the dimension requested.
 *
 * @param dimension A dimension object.
 * @param sgp A 2-element global x/y supergrid position array.
 * @param world_seed The integer world seed value.
 *
 * @return A supertile object (see generate_full_supertile).
 */
export function generate_supertile(dimension, sgp, world_seed) {
    let k = dimensions.kind(dimension);
    if (k == "full") {
        return generate_full_supertile(dimension, sgp, world_seed);
    } else if (k == "pocket" || k == "custom") {
        return generate_pocket_supertile(
            dimension,
            sgp,
            world_seed
        );
    } else {
        throw (
            "Internal Error: unknown dimension type '"
            + dimensions.kind(dimension) + "'"
        );
    }
}

/**
 * Returns a list of domain objects for the given domain, which can be
 * either a string or a single domain object.
 *
 * @param dom_or_string A domain object or a string naming a domain or
 *     combo.
 * @return An array of domain objects for the given combo, or an array
 * containing the single domain object given (or the single domain object
 * corresponding to the given name).
 */
export function domain_objects(dom_or_string) {
    if ("" + dom_or_string === dom_or_string) {
        return dict.lookup_domains(domains_list(dom_or_string));
    } else {
        return [ dom_or_string ];
    }
}


/**
 * Given that the necessary domain(s) and multiplanar info are all
 * available, generates the glyph contents of the supertile at the given
 * position in a full dimension. Returns undefined if there's missing
 * information.
 *
 * @param dimension A dimension object.
 * @param sgp A 2-element supergrid position x/y coordinate array.
 * @param world_seed The integer world seed.
 *
 * @return Undefined if there's required information that's not loaded
 *     yet, or a supertile object with the following keys:
 *
 *     pos: A copy of the sgp parameter.
 *     world_seed: The world_seed parameter.
 *     dimension: The dimension parameter (not a copy).
 *     glyphs: A 49-element array storing one glyph string for each of
 *         the 37 tiles in this supertile (with some gaps; see
 *         grid.is_valid_subindex).
 *     colors: Another array in the same format, storing one color value
 *         per tile. These are the tile-inherent colors which are
 *         currently only used for debugging purposes (TODO), not the
 *         spreadable colors that come from active color elements.
 *     domains: A third 49-element per-tile array to hold domain strings
 *         indicating which domain each tile belongs to. The value will
 *         be "__active__" for interactable active elements.
 *     words: An array of glyphs arrays holding all of the words that are
 *         embedded in sockets that are part of this supertile (those
 *         words usually each stretch into neighboring supertiles). There
 *         are in some cases many other words that can be found involving
 *         this supertile which were not intentionally placed.
 */
export function generate_full_supertile(dimension, sgp, world_seed) {
    let result = {
        "pos": sgp.slice(),
        "world_seed": world_seed,
        "dimension": dimension,
        "glyphs": Array(grid.SUPERTILE_SIZE * grid.SUPERTILE_SIZE),
        "colors": Array(grid.SUPERTILE_SIZE * grid.SUPERTILE_SIZE),
        "domains": Array(grid.SUPERTILE_SIZE * grid.SUPERTILE_SIZE),
        "words": [],
    };

    let default_domain = dimensions.natural_domain(dimension);

    let seed = world_seed;
    let s = dimensions.seed(dimension);
    seed ^= s;
    for (let i = 0; i < (s % 5) + 3; ++i) {
        seed = anarchy.prng(seed);
    }
    result.seed = seed;

    // set glyphs, colors, and domains to undefined:
    for (let i = 0; i < grid.SUPERTILE_SIZE * grid.SUPERTILE_SIZE; ++i) {
        result.glyphs[i] = undefined;
        result.colors[i] = [];
        result.domains[i] = undefined;
    }

    // Is this supertile actually an overlength supertile?
    let ugp = grid.sgp__ugp(sgp);
    let utseed = ultratile_seed(ugp, dimension, world_seed);
    // Ultratile context:
    let utcontext = caching.cached_value(
        "ultratile_context",
        [ dict.name_of(default_domain), [ ugp[0], ugp[1] ], utseed ]
    );
    if (utcontext == null) {
        return undefined;
    }

    // First, embed any socketed words
    // TODO: pass in ultratile context here!
    let socket_count = embed_socketed_words(result);
    if (socket_count == undefined) {
        return undefined;
    }

    // Next, for overlength supertiles, embed the assigned overlength word
    let asg = punctuated_overlength_index(ugp, utcontext, world_seed);
    if (asg != undefined) {
        let success = embed_overlength_word(result, asg);
        if (success == undefined) {
            return undefined;
        }
    }

    // Assignment region position of the canonical socket in this supertile:
    let arp = grid.sgap__arp([sgp[0], sgp[1], 0]);
    // Use that to seed our random values:
    let r = anarchy.lfsr(sghash(seed, arp));

    // Next, since our required words are out of the way, embed our
    // active element, if we have one, at a random unfilled spot (there
    // will be at least one). TODO: We could be much more efficient at
    // keeping track of unfilled spots!
    let sidx = grid.sgp__index(sgp);
    let act = utcontext.active_map[sidx];
    if (act != undefined) {
        let sseed = anarchy.lfsr(r + 9328749);
        let stsq = grid.SUPERTILE_SIZE * grid.SUPERTILE_SIZE;
        for (let i = 0; i < stsq; ++i) {
            let si = anarchy.cohort_shuffle(i, stsq, sseed);
            let xy = grid.index__igp(i);
            if (grid.is_valid_subindex(xy)) {
                let idx = grid.igp__index(xy);
                if (result.glyphs[idx] == undefined) {
                    result.glyphs[idx] = act;
                    result.domains[idx] = "__active__";
                    break; // done placing active element
                } // else keep looking for an empty spot
            }
        }
    }

    // First try to add more words, then fill any remaining voids:
    // TODO: Call augment multiple times with different domains when inclusions
    // are present?
    // TODO: Leave some empty spaces?
    // augment_words(result, default_domain, r, WORMS_LEAVE_EMPTY);
    augment_words(result, default_domain, r, 0);
    r = anarchy.lfsr(r);
    // Double augment may fill extra gaps
    augment_words(result, default_domain, r, 0);
    r = anarchy.lfsr(r);
    // TODO: fill voids?
    // Fill voids with glyphs according to unigram/bigram/trigram probabilities
    // nearby:
    //fill_voids(result, default_domain, r);
    // Fill voids with spaces, which are unusable:
    empty_voids(result);

    // all glyphs have been filled in; we're done here!
    return result;
}

/**
 * Picks a word for each socket in a supertile and embeds it (or the
 * relevant part of it). Returns undefined if required ultratile context is
 * still unavailable, or the number of socketed words embedded if it
 * succeeds.
 *
 * @param supertile The supertile object to modify.
 *
 * @return undefined when there's required context that isn't loaded yet,
 *     or an integer indicating how many words were embedded.
 */
export function embed_socketed_words(supertile) {
    let sgp = supertile.pos;
    let seed = supertile.seed;
    let world_seed = supertile.world_seed;
    let dimension = supertile.dimension;
    let default_domain = dimensions.natural_domain(dimension);
    let embed_count = 0;
    for (let socket = 0; socket < grid.COMBINED_SOCKETS; socket += 1) {
        let sgap = grid.canonical_sgapos([sgp[0], sgp[1], socket]);
        let ugp = grid.sgp__ugp(sgap); // socket index is ignored
        let utseed = ultratile_seed(ugp, dimension, world_seed);

        // Compute ultratile context (might come from neighbor):
        let utcontext = caching.cached_value(
            "ultratile_context",
            [ dict.name_of(default_domain), [ ugp[0], ugp[1] ], utseed ]
        );
        if (utcontext == null) {
            return undefined;
        }

        let asg = punctuated_assignment_index(
            [ ugp[0], ugp[1], ugp[2], ugp[3], sgap[2] ],
            utcontext,
            world_seed
        );
        // If this socket is unassigned (perhaps because of a neighboring
        // overlength supertile, for example), then we skip it and continue to
        // the next socket.
        if (asg == undefined) {
            continue;
        } else {
            embed_count += 1;
        }

        let asg_x = asg[0];
        let asg_y = asg[1];
        let asg_idx = asg[2];
        let mpo = asg[3];
        let l_seed = sghash(seed, asg);

        if (isNaN(mpo)) {
            console.warn("Asg result:", asg);
            throw "Internal Error: multiplanar offset is NaN.";
        }

        let mdim = dimensions.neighboring_dimension(dimension, mpo);
        let domain = dimensions.natural_domain(mdim);

        if (domain == undefined) {
            console.warn("Dimension with undefined natural domain:", mdim);
            throw "Internal Error: Dimension has no natural domain!";
        }

        // Ensure domain(s) are loaded:
        let dl = domains_list(domain);
        let doms = dict.lookup_domains(dl);
        if (doms == undefined) {
            return undefined;
        }

        // Pick a socketable word for this socket:
        let entry = pick_short_word(doms, asg, l_seed);
        if (entry == undefined) {
            return undefined;
        }

        // Pick an embedding seed:
        let r = anarchy.lfsr(sghash(l_seed, sgap));

        // Embed that word in this socket:
        let glyphs = entry[0].slice();
        let maxlen = grid.SOCKET_SIZE;
        if (glyphs.length > maxlen) {
            if (WARNINGS) {
                console.warn(
                    "Overlength word in socket despite pick_short_word!"
                );
            }
            // This word will be assigned to a long-word supertile; we
            // can skip it here in favor of a shorter word:
            entry = sample_word(domain, r, maxlen);
            r = anarchy.lfsr(r);
            if (entry == undefined) {
                // No words short enough? Skip all sockets (more food for
                // worms)! Note: This should only happen in very odd
                // domains!
                break;
            }
            glyphs = entry[0].slice();
        }
        supertile.words.push(glyphs);

        // pick embedding direction & portion to embed
        let flip = (r % 2) == 0;
        r = anarchy.lfsr(r);
        let half_max = Math.floor(maxlen / 2);
        let min_cut = glyphs.length - half_max;
        let max_cut = half_max;
        let cut;
        if (min_cut == max_cut) {
            cut = min_cut;
        } else if (min_cut > max_cut) {
            // This shouldn't be possible any more...
            console.error(
                "Slicing glyphs for overlength word: '" + glyphs + "'"
            );
            glyphs = glyphs.slice(0, maxlen);
            cut = half_max;
        } else {
            cut = anarchy.idist(r, min_cut, max_cut + 1);
        }
        r = anarchy.lfsr(r);
        if (flip ^ grid.is_canonical(socket)) { // take first half
            glyphs = glyphs.slice(0, cut);
            // and reverse ordering
            glyphs = glyphs.split("").reverse().join("");
        } else {
            glyphs = glyphs.slice(cut);
        }
        let touched = inlay_word(supertile, glyphs, socket, r);
        r = anarchy.lfsr(r);
        for (let i = 0; i < touched.length; ++i) {
            let idx = grid.igp__index(touched[i]);
            supertile.domains[idx] = domain;
            if (DEBUG_SHOW_SOCKETS) {
                supertile.colors[idx].push(
                    ["bl", "yl", "gn"][socket % 3]
                );
            }
        }
    }
    // Embedding successful
    return embed_count;
}

/**
 * Picks a word for this overlength supertile and embeds it. Returns
 * undefined if required ultratile context is still unavailable, or true if
 * it succeeds.
 *
 * @param supertile The supertile object to modify.
 * @param asg A 4-element assignment grid position array that includes
 *     assignment region x/y coordinates, a socket index within that
 *     assignment region, and a multiplanar offset integer.
 *
 * @return True if it succeeds, or undefined if required content is not
 *     yet loaded.
 */
export function embed_overlength_word(supertile, asg) {
    let seed = supertile.seed;
    let world_seed = supertile.world_seed;
    let dimension = supertile.dimension;

    let asg_x = asg[0];
    let asg_y = asg[1];
    let asg_idx = asg[2];
    let mpo = asg[3];
    let l_seed = sghash(seed, asg);
    let r = anarchy.lfsr(l_seed);

    let mdim = dimensions.neighboring_dimension(dimension, mpo);
    let domain = dimensions.natural_domain(mdim);

    // Ensure domain(s) are loaded:
    let dl = domains_list(domain);
    let doms = dict.lookup_domains(dl);
    if (doms == undefined) {
        return undefined;
    }

    // Pick a word
    // TODO: Long words only for normal domains, but all words for
    // overlength-primary domains.
    let entry = pick_word(doms, asg, l_seed);

    if (entry == undefined) {
        return undefined;
    }
    let glyphs = entry[0].slice();

    // Embed that word in this supertile:
    // First attempt: see if we can do it randomly by finding a worm that's
    // long enough.
    let fit = undefined;
    let attempts = OVERLENGTH_WORM_ATTEMPTS;
    while (fit == undefined && attempts > 0) {
        let worms = find_worms(supertile, r);
        attempts -= 1;
        r = anarchy.lfsr(r);
        for (let worm of worms) {
            if (worm.length >= glyphs.length) {
                fit = worm;
                break;
            }
        }
    }
    if (fit == undefined) {
        // We didn't find a fit using worms, so we'll use a pattern-based
        // embedding instead.
        // TODO: pattern-based embedding here
    } else {
        // We found a worm that fits our word, so embed it:
        supertile.words.push(glyphs);
        for (let i = 0; i < glyphs.length; ++i) {
            let idx = fit.pop();
            supertile.glyphs[idx] = glyphs[i];
            supertile.domains[idx] = domain;
            if (DEBUG_SHOW_SOCKETS) {
                let color = ["lb", "rd", "lg"][anarchy.posmod(r, 3)];
                supertile.colors[idx].push(color);
            }
        }
    }
    // Embedding was successful
    return true;
}

/**
 * Returns a list of words known to be on the given supertile without
 * generating the supertile. Not all words on the supertile (e.g.,
 * augmented words) are returned.
 * TODO: Add maybe-words when standby augmentation is implemented.
 * TODO: IMPLEMENT THIS!
 */
export function supertile_known_words(dimension, sgp, world_seed) {
}

/**
 * Computes and returns the size of small worms to skip over when
 * augmenting supertiles using the given domain.
 *
 * Essentially, in a language like English, we'd like to avoid filling
 * every 1- or 2-glyph gap with one of the relatively few 1- or 2-glyph
 * words, and fill them with random letters instead to make things more
 * interesting and to more often create rarer longer words
 * serendipitously. On the other hand, in a language like Chinese, the
 * majority of words might already be 1- or 2-glyph words, and there
 * might be many of them, so skipping short worms is neither necessary
 * nor desirable.
 *
 * @param domain A domain object or string naming a domain or combo.
 *
 * @return A modified WORM_FILL_SKIP integer that's less than or equal to
 *     the full value. It will be the highest number for which words of
 *     less than or equal to that length account for less than
 *     WORM_FILL_SKIP_BACKOFF_RATIO of the total words in the given
 *     domain.
 */
export function worm_fill_skip(domain) {
    let domain_objs = domain_objects(domain);
    let wfs = WORM_FILL_SKIP;
    while (wfs > 0) {
        let short_total = domain_objs
            .map(d => dict.words_no_longer_than(d, wfs)) // jshint ignore: line
            .reduce((a, b) => a + b);
        let grand_total = domain_objs
            .map(d => d.entries.length)
            .reduce((a, b) => a + b);
        let ratio = short_total / grand_total;
        if (ratio >= WORM_FILL_SKIP_BACKOFF_RATIO) {
            wfs -= 1; // and check again
        } else {
            break; // skipping is allowed
        }
    }
    return wfs;
}

/**
 * Using the given seed, finds a set of random paths that together fill up
 * all empty space in the given supertile. Because worms can kill
 * themselves through collisions with themselves, edges, or other worms,
 * even on a completely empty supertile there are no guarantees about the
 * number of worms or their length, but the algorithm does grow worms one
 * at a time until each worm gets stuck.
 *
 * @param supertile The supertile object to find paths in.
 * @param seed An integer that determines which random paths we find.
 *
 * @return An array of 'worms', each of which is an array of supertile
 *     glyph indices (see grid.igp__index) that traces out a connected
 *     path through the supertile. None of the paths overlap each other,
 *     and together they cover every unoccupied tile in the supertile.
 */
export function find_worms(supertile, seed) {
    let sseed = sghash(seed + 128301982, supertile.pos); // worm origins
    let dseed = sghash(seed + 9849283, supertile.pos); // worm growth directions
    let worms = [];
    let claimed = {};
    // First, find all worms of open space in the supertile
    function can_grow(i) {
        let xy = grid.index__igp(i);
        return (
            grid.is_valid_subindex(xy)
            && supertile.glyphs[i] == undefined
            && !claimed.hasOwnProperty(grid.coords__key(xy))
        );
    }
    function claim_space(i) {
        let xy = grid.index__igp(i);
        claimed[grid.coords__key(xy)] = true;
    }
    for (let i = 0; i < grid.SUPERTILE_SIZE * grid.SUPERTILE_SIZE; ++i) {
        let ii = anarchy.cohort_shuffle(
            i,
            grid.SUPERTILE_SIZE * grid.SUPERTILE_SIZE,
            sseed
        ); // iterate in shuffled order
        if (!can_grow(ii)) {
            continue;
        }
        // Build a worm here:
        let origin = ii;
        let worm = [origin];
        claim_space(origin);
        worms.push(worm);
        // grow twice for head & tail
        for (let j = 0; j < 2; ++j) {
            let here;
            if (j == 0) { // tail grows at end
                here = worm[worm.length - 1];
            } else { // head grows at front
                here = worm[0];
            }
            while (true) {
                dseed = anarchy.lfsr(dseed);
                let hxy = grid.index__igp(here);
                let did_grow = false;
                for (let d = 0; d < grid.N_DIRECTIONS; ++d) {
                    let dd = anarchy.cohort_shuffle(
                        d,
                        grid.N_DIRECTIONS,
                        dseed
                    );
                    let nb = grid.neighbor(hxy, dd);
                    if (!grid.is_valid_subindex(nb)) {
                        continue; // skip out-of-bounds
                    }
                    let ni = grid.igp__index(nb);
                    if (can_grow(ni)) {
                        claim_space(ni);
                        if (j == 0) { // tail grows at end
                            worm.push(ni);
                        } else { // head grows at front
                            worm.unshift(ni);
                        }
                        here = ni;
                        did_grow = true;
                        break;
                    }
                }
                if (!did_grow) {
                    break; // we've run out of room to grow this end
                }
            }
        } // done growing this worm; loop again to grow the next one
    } // done growing all possible worms

    return worms;
}

/**
 * Finds all open spaces in the supertile and organizes them into linear
 * paths, and then fills some or all of those paths with words from the
 * given domain, leaving at least the given number of spaces empty (or none
 * if leave_empty is not given). More spaces may be left empty if the
 * available space (or its partition into linear paths) doesn't leave
 * enough space in some places to fit a whole word from the domain. Fewer
 * empty spaces may remain if there weren't that many spaces open to begin
 * with.
 * TODO: Use standby words in order to create more reverse-searchability.
 *
 * @param supertile The supertile object to modify.
 * @param domain A domain object or string naming a domain or combo from
 *     which to sample words.
 * @param seed An integer seed that determines the outcome.
 * @param leave_empty (optional) A minimum number of spaces to leave
 *     empty during this process. If not given, defaults to 0. Will
 *     always be respected unless the supertile already does not have
 *     enough empty slots; more spaces than this may remain empty if the
 *     domain lacks words short enough to fill in small gaps.
 *
 * @return Nothing (undefined). The given supertile is modified.
 */
export function augment_words(supertile, domain, seed, leave_empty) {
    if (leave_empty == undefined) {
        leave_empty = 0;
    }

    let worms = find_worms(supertile, seed);
    let open_spaces = worms
        .map(w => w.length)
        .reduce((a, b) => a + b, 0);

    // limit for skipping small worms
    let wfs = worm_fill_skip(domain);
    // Now fill up worms with glyphs:
    let sseed = anarchy.lfsr(seed + 19211371);
    let wseed = sghash(seed + 619287712, supertile.pos); // word sampling
    // TODO: Fill worms using inclusion domains when nearby?
    for (let i = 0; i < worms.length; ++i) {
        let ii = anarchy.cohort_shuffle(i, worms.length, sseed);
        let worm = worms[ii];
        let wtw = 0; // which Word in This Worm?
        let remaining;
        let limit;
        // multiple words per worm
        while (worm.length > wfs) {
            remaining = open_spaces - leave_empty;
            limit = Math.min(worm.length, remaining);
            wseed = anarchy.lfsr(wseed + worm[worm.length-1] + wtw);
            wtw += 1;
            let fill = sample_word(domain, wseed, limit);
            if (fill == undefined) {
                break; // no more possible words for this worm; try next
            }
            seed = anarchy.lfsr(seed);
            let glyphs = fill[0].slice();
            supertile.words.push(glyphs);
            for (let j = 0; j < glyphs.length; ++j) {
                let idx = worm.pop();
                supertile.glyphs[idx] = glyphs[j];
                supertile.domains[idx] = domain;
                if (DEBUG_SHOW_SOCKETS) {
                    let color = ["lb", "rd", "lg"][anarchy.posmod(wseed, 3)];
                    supertile.colors[idx].push(color);
                }
                open_spaces -= 1;
            }
        }
        if (remaining <= worm.length) {
            break; // We're totally done: our remaining spaces aren't enough
        } // Otherwise try the next worm
    }

    // Done with agumentation
}

/**
 * Given a partially-filled supertile, fill remaining spots with letters
 * according to unigram, bigram, and trigram probabilities from the given
 * dimensions.
 *
 * @param supertile The supertile object to edit.
 * @param default_domain A default domain to pick a glyph from when no
 *     domain information is available from neighboring glyphs.
 * @param seed An integer seed that determines the outcome.
 *
 * @return Nothing (undefined). The given supertile is modified.
 */
export function fill_voids(supertile, default_domain, seed) {
    let sseed = seed;
    let r = seed;
    let baseline_counts = {}; // combined glyph counts caches
    let binary_counts = {};
    let trinary_counts = {};
    for (let i = 0; i < grid.SUPERTILE_SIZE * grid.SUPERTILE_SIZE; ++i) {
        let ii = anarchy.cohort_shuffle(
            i,
            grid.SUPERTILE_SIZE * grid.SUPERTILE_SIZE,
            sseed
        ); // iterate in shuffled order
        let xy = grid.index__igp(ii);
        if (!grid.is_valid_subindex(xy)) { // skip out-of-bounds indices
            continue;
        }
        if (supertile.glyphs[ii] == undefined) { // need to fill it in
            let neighbors = []; // list filled-in neighbors
            let nbdoms = []; // list their domains
            for (let j = 0; j < grid.N_DIRECTIONS; ++j) {
                let nb = grid.neighbor(xy, j);
                let ni = grid.igp__index(nb);
                let ng = supertile.glyphs[ni];
                let nd = supertile.domains[ni];
                if (ng != undefined && nd != "__active__") {
                    neighbors.push(ng);
                    nbdoms.push(supertile.domains[ni]);
                }
            }

            // Simplify mixed-domain neighbors list to single-domain +
            // glyphs list:
            let nbdom = undefined;
            let nbglyphs = undefined;
            if (neighbors.length == 0) { // should be rare
                nbdom = default_domain;
                nbglyphs = [];
            } else if (neighbors.length == 1) {
                nbdom = nbdoms[0];
                nbglyphs = neighbors[0];
            } else if (neighbors.length == 2) {
                if (nbdoms[0] == nbdoms[1]) {
                    nbdom = nbdoms[0];
                    nbglyphs = neighbors.slice();
                } else {
                    let ri = (r & 0x10) >>> 4; // check an arbitrary bit
                    r = anarchy.lfsr(r);
                    nbdom = nbdoms[ri];
                    nbglyphs = [ neighbors[ri] ];
                }
            } else { // more than 2 neighbors: pick some
                let maxdom = undefined;
                let maxcount = 0;
                let domcounts = {};
                let domglyphs = {};
                for (let j = 0; j < nbdoms.length; ++j) {
                    if (domcounts.hasOwnProperty(nbdoms[j])) {
                        domcounts[nbdoms[j]] += 1;
                        domglyphs[nbdoms[j]].push(neighbors[j]);
                    } else {
                        domcounts[nbdoms[j]] = 1;
                        domglyphs[nbdoms[j]] = [ neighbors[j] ];
                    }
                    if (domcounts[nbdoms[j]] > maxcount) {
                        maxcount = domcounts[nbdoms[j]];
                        maxdom = nbdoms[j];
                    }
                }
                nbdom = maxdom;
                nbglyphs = domglyphs[maxdom];
            }

            // Now that we have single-domain neighbors, pick a glyph:
            supertile.domains[ii] = nbdom;
            let unicounts = undefined;
            let bicounts = undefined;
            let tricounts = undefined;
            if (nbglyphs.length == 0) {
                if (baseline_counts.hasOwnProperty(nbdom)) {
                    unicounts = baseline_counts[nbdom];
                } else {
                    unicounts = combined_counts(domains_list(nbdom));
                    baseline_counts[nbdom] = unicounts;
                }
                supertile.glyphs[ii] = sample_glyph(r, undefined, unicounts);
                r = anarchy.lfsr(r);
            } else if (nbglyphs.length == 1) {
                if (baseline_counts.hasOwnProperty(nbdom)) {
                    unicounts = baseline_counts[nbdom];
                } else {
                    unicounts = combined_counts(domains_list(nbdom));
                    baseline_counts[nbdom] = unicounts;
                }
                if (binary_counts.hasOwnProperty(nbdom)) {
                    bicounts = binary_counts[nbdom];
                } else {
                    bicounts = combined_bicounts(domains_list(nbdom));
                    binary_counts[nbdom] = bicounts;
                }
                supertile.glyphs[ii] = sample_glyph(
                    r,
                    nbglyphs[0],
                    unicounts,
                    bicounts
                );
                r = anarchy.lfsr(r);
            } else if (nbglyphs.length >= 2) {
                // TODO: Shuffle first here?
                nbglyphs = nbglyphs.slice(0,2);
                if (baseline_counts.hasOwnProperty(nbdom)) {
                    unicounts = baseline_counts[nbdom];
                } else {
                    unicounts = combined_counts(domains_list(nbdom));
                    baseline_counts[nbdom] = unicounts;
                }
                if (binary_counts.hasOwnProperty(nbdom)) {
                    bicounts = binary_counts[nbdom];
                } else {
                    bicounts = combined_bicounts(domains_list(nbdom));
                    binary_counts[nbdom] = bicounts;
                }
                if (trinary_counts.hasOwnProperty(nbdom)) {
                    tricounts = trinary_counts[nbdom];
                } else {
                    tricounts = combined_tricounts(domains_list(nbdom));
                    trinary_counts[nbdom] = tricounts;
                }
                supertile.glyphs[ii] = sample_glyph(
                    r,
                    nbglyphs,
                    unicounts,
                    bicounts,
                    tricounts
                );
                r = anarchy.lfsr(r);
            }
        }
    }
}

/**
 * Given a partially-filled supertile, fill remaining spots with empty
 * glyphs. These have a space as their glyph value and "__empty__" as
 * their domain.
 *
 * @param supertile The supertile to edit.
 *
 * @return Nothing (undefined). The given supertile is modified.
 */
export function empty_voids(supertile) {
    for (let i = 0; i < grid.SUPERTILE_SIZE * grid.SUPERTILE_SIZE; ++i) {
        let xy = grid.index__igp(i);
        if (!grid.is_valid_subindex(xy)) { // skip out-of-bounds indices
            continue;
        }
        if (supertile.glyphs[i] == undefined) { // need to fill it in
            supertile.glyphs[i] = " ";
            supertile.domains[i] = "__empty__";
        }
    }
}

/**
 * Takes a list of glyph sequences and ensures that each is placed in the
 * given layout. Modifies the given layout.
 *
 * @param layout A layout object that holds a finite-area region of
 *     glyphs which is not constrained to a single supertile.
 * @param glyphs_lists An array of glyph arrays specifying the sequences
 *     of glyphs to be placed.
 * @param seed An integer seed that determines the outcome.
 *
 * @return Nothing (undefined). The given layout is updated.
 */
export function place_glyphs_in_layout(layout, glyphs_lists, seed) {
    let rng = seed;
    for (let i = 0; i < glyphs_lists.length; ++i) {
        let ii = anarchy.cohort_shuffle(i, glyphs_lists.length, seed);
        let gl = glyphs_lists[ii];
        add_glyphs_to_layout(layout, gl, rng);
        rng = anarchy.prng(rng, seed);
    }
}

/**
 * Adds a single glyphs list to the given layout, overlapping with existing
 * material where reasonably possible, otherwise on its own.
 *
 * TODO: Instead of picking a new random unused starting point for each
 * subsequent attempt, use shuffling logic to pick successive unused
 * points to give greater variety to our attempts.
 *
 * @param layout The layout object to modify.
 * @param glyphs A single array of glyphs to be added.
 * @param seed An integer seed that determines the outcome.
 *
 * @return Nothing (undefined). The given layout is modified.
 */
export function add_glyphs_to_layout(layout, glyphs, seed) {
    let set = layout[0];
    let find = layout[1];
    let shs = seed; // stable seed for shuffling
    let ishs = seed + 173; // inner shuffle seed
    seed = anarchy.lfsr(seed);
    let done = false;
    let additions = undefined;
    for (let attempt = 0; attempt < EMBEDDING_ATTEMPTS; ++attempt) {
        for (let i = 0; i < glyphs.length; ++i) {
            let ii = anarchy.cohort_shuffle(i, glyphs.length, shs);
            let g = glyphs[ii];
            let after = glyphs.slice(ii);
            let before = glyphs.slice(0,ii+1);
            before.reverse();
            ishs = anarchy.lfsr(ishs);
            if (find.hasOwnProperty(g)) {
                // try to start from an existing anchor
                let anchors = find[g];
                for (let j = 0; j < anchors.length; ++j) {
                    let jj = anarchy.cohort_shuffle(j, anchors.length, ishs);
                    let start = anchors[jj];
                    additions = attempt_to_add_glyph_sequence(
                        layout,
                        after,
                        start,
                        seed
                    );
                    seed = anarchy.lfsr(seed);
                    if (additions == undefined) {
                        continue;
                    }
                    additions = attempt_to_add_glyph_sequence(
                        layout,
                        before,
                        start,
                        seed,
                        additions
                    );
                    seed = anarchy.lfsr(seed);
                    if (additions != undefined) {
                        done = true;
                        break;
                    }
                }
            }
            if (done) {
                break;
            }
            // start in a random unused position near the origin
            let start = random_unused(layout, seed);
            seed = anarchy.lfsr(seed);
            additions = attempt_to_add_glyph_sequence(
                layout,
                glyphs,
                start,
                seed
            );
            if (additions != undefined) {
                done = true;
                break;
            }
        }
        if (done) {
            break;
        }
    }
    if (done) {
        // now actually modify the layout:
        for (let k of Object.keys(additions)) {
            let g = additions[k];
            let gp = grid.key__coords(k);
            if (set.hasOwnProperty(k) && set[k] != g) {
                let old = set[k];
                console.warn(
                    "Reassigning layout glyph at " + k + ": '" + old
                    + "' -> '" + g + "'"
                );
            }
            set[k] = g;
            if (find.hasOwnProperty(g)) {
                find[g].push(gp);
            } else {
                find[g] = [ gp ];
            }
        }
    } else {
        // fallback: add using regular pattern in unused space.
        // TODO: THIS!
    }
}

/**
 * Finds a random unused position within the given layout, prioritizing
 * positions closer to the origin, expanding gradually outwards. The
 * number of already-assigned positions in the given layout
 * influences the spread of unused position selection, and unused
 * positions returned will almost always be fairly close to the origin.
 *
 * @param layout The layout object to find an unused tile in.
 * @param seed An integer seed that determines which unused tile we'll
 *     find.
 *
 * @return A 2-element x/y tile coordinate array specifying a location
 *     that's currently unused in the given layout.
 */
export function random_unused(layout, seed) {
    let set = layout[0];
    let used = Object.keys(set).length;
    // How many positions we'll consider (must be > used)
    let cap = Math.floor(used * 1.5);
    // Each section will be 1/3 of the cap, and we'll draw randomly from
    // 3x section 1, 2x section 2 and 2x section 3.
    let section = Math.floor(Math.max(grid.SUPERTILE_TILES, cap)/3);

    // Iterate until we find an unused tile (since we might repeatedly
    // check filled positions, we need to exhaust our virtual tickets.
    for (let i = 0; i < 6*section; ++i) {
        // Draw a "ticket" from 0 to 6*section
        let draw = anarchy.cohort_shuffle(i, 6*section, seed);
        if (draw < 3*section) {
            // First 3 sections of tickets come from the innermost section
            draw = draw % section;
        } else if (draw < 5*section) {
            // Next 2 come from the middle section
            draw = section + draw % section;
        } else {
            // Final batch of tickets comes from the outermost section
            draw = 2*section + draw % section;
        }
        // convert our spiral index into a grid position and thence a key
        let gp = grid.si__igp(draw);
        let k = grid.coords__key(gp);
        // check if it's occupied, if not that's our result
        if (set.hasOwnProperty(k)) {
            continue;
        }
        return gp;
    }

    if (WARNINGS) {
        console.warn("Failed to find an unused position in a layout!");
    }
}

/**
 * Makes a random attempt to add the given glyph sequence to the given
 * layout, attempting overlaps half of the time when possible. The optional
 * 'prev' argument is a mapping from coordinate keys to glyphs indicating
 * glyphs not in the layout that have been provisionally placed (these
 * positions won't be reused even when overlap might be possible). Does not
 * modify the given layout, but instead modifies the previous partial
 * mapping, or returns a new mapping from coordinate keys to glyphs.
 *
 * @param layout The layout object to respect when picking glyph
 *     locations.
 * @param glyphs An array of glyphs to be placed.
 * @param start A 2-element x/y tile coordinate array indicating where
 *     the first glyph should be placed. The placement of the first glyph
 *     ignores the layout entirely, so only pass the coordinates of a
 *     tile that's in-use if the glyph in that tile in the layout is the
 *     same as the first glyph in the glyphs array to be placed.
 * @param seed An integer seed that determines the outcome.
 * @param prev (optional) An object mapping tile coordinate keys (see
 *     grid.coords_key) to glyphs indicating an already-placed part of
 *     the current glyph sequence. During placement these positions will
 *     not be used for overlaps, since that would cause the glyph
 *     sequence to overlap with itself.
 *
 * @return An object mapping tile coordinate keys (see grid.coords_key)
 *     to glyphs indicating where to place each glyph of the given
 *     sequence into the given layout while avoiding any previously-used
 *     region. If the algorithm fails to find such a result starting at
 *     the given starting point, it will return undefined. This can
 *     happen even with an empty layout if the algorithm circles back on
 *     itself in such a way that it cuts itself off, but this is quite
 *     unlikely and if the layout is empty, is only possible for glyph
 *     sequences of length 8 or more. With crowded layout, failure is
 *     much more likely.
 */
export function attempt_to_add_glyph_sequence(
    layout,
    glyphs,
    start,
    seed,
    prev
) {
    let result = prev || {};
    let set = layout[0];
    let pos = start;
    let failed = false;
    let shs = seed;
    seed = anarchy.lfsr(seed);
    let g = glyphs[0];
    for (let i = 1; i < glyphs.length; ++i) {
        // put glyph into place
        let k = grid.coords__key(pos);
        result[k] = g;
        g = glyphs[i];
        let overlaps = [];
        let fresh = [];
        let next = undefined;
        shs = anarchy.lfsr(shs);
        for (let nd = 0; nd < grid.N_DIRECTIONS; ++nd) {
            let sd = anarchy.cohort_shuffle(nd, grid.N_DIRECTIONS, shs);
            let np = grid.neighbor(pos, sd);
            let nk = grid.coords__key(np);
            if (result.hasOwnProperty(nk)) {
                // This position is already in use as part of the current
                // extended sequence.
                continue;
            } else if (set.hasOwnProperty(nk)) {
                // This position is used in the layout, but could be
                // overlapped upon
                if (set[nk] == g) {
                    // Overlap possible
                    overlaps.push(np);
                } else {
                    // No overlap possible/desired
                    continue;
                }
            } else {
                // An open spot
                fresh.push(np);
            }
        }
        if (overlaps.length > 0 && fresh.length > 0) {
            if (seed % 2 == 0) { // 50:50 use an overlap or a fresh option
                pos = overlaps[0];
            } else {
                pos = fresh[0];
            }
            seed = anarchy.lfsr(seed);
        } else if (overlaps.length > 0) {
            // only overlap available
            pos = overlaps[0];
        } else if (fresh.length > 0) {
            // only fresh available
            pos = fresh[0];
        } else {
            // nothing left
            failed = true;
            break;
        }
    }
    if (failed) {
        return undefined;
    } else {
        let k = grid.coords__key(pos);
        result[k] = g;
        return result;
    }
}

/**
 * Generates the layout for a pocket dimension by placing each of the
 * required words into a finite space. The layout object returned is a pair
 * of mappings: the first from positions to glyphs, and the second from
 * glyphs to position lists where those glyphs can be found.
 *
 * @param dimension A dimension object.
 *
 * @return A 2-element array containing two objects that are the inverse
 *     of each other. The first uses tile coordinate string keys (see
 *     grid.coords__key) as keys and glyphs as values, while the second
 *     uses glyphs as keys and arrays of one or more 2-element x/y tile
 *     coordinate arrays as values.
 */
export function generate_pocket_layout(dimension) {
    var words = dimensions.pocket_words(dimension);
    var seed = dimensions.seed(dimension);

    var layout = [{}, {}];

    // Ensure domain(s) are loaded:
    var nd = dimensions.natural_domain(dimension);
    var domains = dict.lookup_domains(domains_list(nd));
    if (domains == undefined) {
        return undefined;
    }

    place_glyphs_in_layout(layout, words, seed);

    return layout;
}

// Register generate_pocket_layout as a caching domain
caching.register_domain(
    "pocket_layout",
    dimension => "" + dimension,
    generate_pocket_layout,
    POCKET_LAYOUT_CACHE_SIZE
);

/**
 * Given that the necessary domain(s) and pocket layout are available,
 * generates the glyph contents of the supertile at the given position in a
 * pocket dimension. Returns undefined if there's missing information, or
 * null if the pocket dimension doesn't include a supertile at the given
 * position.
 *
 * @param dimension A dimension object.
 * @param sgp A 2-element supergrid x/y coordinate array specifying which
 *     supertile we're generating.
 * @param world_seed The integer world seed.
 *
 * @return A supertile object with the same properties as a result from
 *     generate_full_supertile.
 *
 * TODO: include words mappings in layouts so that we can have non-empty
 * words lists for pocket & custom dimension supertiles!
 */
export function generate_pocket_supertile(dimension, sgp, world_seed) {
    var result = {
        "pos": sgp.slice(),
        "world_seed": world_seed,
        "dimension": dimension,
        "glyphs": Array(grid.SUPERTILE_SIZE * grid.SUPERTILE_SIZE),
        "colors": Array(grid.SUPERTILE_SIZE * grid.SUPERTILE_SIZE),
        "domains": Array(grid.SUPERTILE_SIZE * grid.SUPERTILE_SIZE),
        "words": [],
    };

    // scramble the seed
    let seed = world_seed;
    let s = dimensions.seed(dimension);
    seed ^= s;
    for (var i = 0; i < (s % 5) + 3; ++i) {
        seed = anarchy.prng(seed);
    }

    let flavor = dimensions.flavor(dimension);

    // Get pocket dimension layout
    var pocket_layout = caching.cached_value(
        "pocket_layout",
        [ dimension ]
    );

    // Ensure domain(s) are loaded:
    let domain = dimensions.natural_domain(dimension);
    let dl = domains_list(domain);
    if (dict.lookup_domains(dl) == undefined) {
        return undefined;
    }

    // set glyphs, colors, and domains to undefined:
    for (let i = 0; i < grid.SUPERTILE_SIZE * grid.SUPERTILE_SIZE; ++i) {
        result.glyphs[i] = undefined;
        result.colors[i] = [];
        result.domains[i] = undefined;
    }
    if (pocket_layout == null) {
        return undefined;
    }

    // Fill in tiles specified by the layout:
    let touched = false;
    for (let sub_gp of grid.ALL_SUPERTILE_POSITIONS) {
        let gp = grid.sgp__gp([sgp[0], sgp[1], sub_gp[0], sub_gp[1]]);
        let k = grid.coords__key(gp);
        let g = pocket_layout[0][k];
        if (g != undefined) {
            touched = true;
            let idx = grid.igp__index(sub_gp);
            result.glyphs[idx] = g;
            result.domains[idx] = domain;
        }
    }
    if (!touched && flavor != "round") {
        return null;
    } else if (!touched) {
        // determine if we're inside the round area:
        let ring = 0;
        for (let k of Object.keys(pocket_layout[0])) {
            let gp = grid.key__coords(k);
            let sp = grid.gp__sgp(gp);
            let rh = grid.supergrid_distance([0, 0], sp);
            if (rh > ring) {
                ring = rh;
            }
        }
        if (grid.supergrid_distance([0, 0], sgp) > ring) {
            // outside of the ring
            return null;
        } // else inside
    }

    // TODO: use worms here

    // Finish filling empty tiles:
    fill_voids(result, domain, seed);

    // TODO: Check for supertile disjointedness?

    // all glyphs have been filled in, we're done here!
    return result;
}

/**
 * Merges two glyph counts, returning a new object. Normalizes both counts
 * first to avoid source-set-size bias.
 *
 * @param g1 An object whose keys are glyphs and whose values are
 *     numerical weights for each glyph indicating relative frequency
 *     (could be integer counts of each glyph in a corpus).
 * @param g2 A second such object.
 *
 * @return A new object of the same format which includes all glyphs from
 *     both count objects, with weights combined across the two objects.
 *     We treat each object as providing equal information about glyph
 *     probabilities, and thus the weight value of each glyph in the
 *     result is equal to the sum of the *normalized* weights it has in
 *     each object being merged (the result will be normalized to a total
 *     weight of 2 instead of 1).
 */
export function merge_glyph_counts(gs1, gs2) {
    var result = {};
    var gs1_total = 0;
    var gs2_total = 0;
    for (let g of Object.keys(gs1)) {
        gs1_total += gs1[g];
    }
    for (let g of Object.keys(gs2)) {
        gs2_total += gs2[g];
    }
    for (let g of Object.keys(gs1)) {
        result[g] = gs1[g] / gs1_total;
    }
    for (let g of Object.keys(gs2)) {
        if (result.hasOwnProperty(g)) {
            result[g] += gs2[g] / gs2_total;
        } else {
            result[g] = gs2[g] / gs2_total;
        }
    }
    return result;
}

/**
 * Merges two-layer nested frequency counts.
 *
 * @param gs1 An object which maps glyphs to sub-objects which map glyphs
 *     to numerical weight values. Each weight value indicates the
 *     relative probability/frequency of the pair of glyphs required to
 *     reach it in the nested object.
 * @param gs2 A second object of the same format as gs1.
 *
 * @return A combined 2-layer frequency count object with the same format
 *     as gs1 and gs2 which combines their information. As with
 *     merge_glyph_counts, normalization happens before merging.
 */
export function merge_glyph_bicounts(gs1, gs2) {
    let result = {};
    let gs1_total = 0;
    let gs2_total = 0;
    for (let g in gs1) {
        if (gs1.hasOwnProperty(g)) {
            for (let gg in gs1[g]) {
                if (gs1[g].hasOwnProperty(gg)) {
                    gs1_total += gs1[g][gg];
                }
            }
        }
    }
    for (let g in gs2) {
        if (gs2.hasOwnProperty(g)) {
            for (let gg in gs2[g]) {
                if (gs2[g].hasOwnProperty(gg)) {
                    gs2_total += gs2[g][gg];
                }
            }
        }
    }
    for (let g in gs1) {
        if (gs1.hasOwnProperty(g)) {
            result[g] = {};
            for (let gg in gs1[g]) {
                if (gs1[g].hasOwnProperty(gg)) {
                    result[g][gg] = gs1[g][gg] / gs1_total;
                }
            }
        }
    }
    for (let g in gs2) {
        if (gs2.hasOwnProperty(g)) {
            if (result.hasOwnProperty(g)) {
                for (let gg in gs2[g]) {
                    if (gs2[g].hasOwnProperty(gg)) {
                        if (result[g].hasOwnProperty(gg)) {
                            result[g][gg] += gs2[g][gg] / gs2_total;
                        } else {
                            result[g][gg] = gs2[g][gg] / gs2_total;
                        }
                    }
                }
            } else {
                result[g] = {};
                for (let gg in gs2[g]) {
                    if (gs2[g].hasOwnProperty(gg)) {
                        result[g][gg] = gs2[g][gg] / gs2_total;
                    }
                }
            }
        }
    }
    return result;
}

/**
 * Merges three-layer nested frequency counts.
 *
 * @param gs1 A three-layer glyph -> glyph -> glyph -> weight object,
 *     with a structure that's an extension of the bicounts objects that
 *     merge_glyph_bicounts deals with.
 * @param gs2 Another three-layer glyph frequency object with the same
 *     format.
 *
 * @return A merged three-layer glyph frequency object, constructed
 *     similarly to the results of merge_glyph_counts and
 *     merge_glyph_bicounts.
 */
export function merge_glyph_tricounts(gs1, gs2) {
    let result = {};
    let gs1_total = 0;
    let gs2_total = 0;
    for (let g of Object.keys(gs1)) {
        for (let gg of Object.keys(gs1[g])) {
            for (let ggg of Object.keys(gs1[g][gg])) {
                gs1_total += gs1[g][gg][ggg];
            }
        }
    }
    for (let g of Object.keys(gs2)) {
        for (let gg of Object.keys(gs2[g])) {
            for (let ggg of Object.keys(gs2[g][gg])) {
                gs2_total += gs2[g][gg][ggg];
            }
        }
    }
    for (let g of Object.keys(gs1)) {
        result[g] = {};
        for (let gg of Object.keys(gs1[g])) {
            result[g][gg] = {};
            for (let ggg of Object.keys(gs1[g][gg])) {
                result[g][gg][ggg] = gs1[g][gg][ggg] / gs1_total;
            }
        }
    }
    for (let g of Object.keys(gs2)) {
        if (result.hasOwnProperty(g)) {
            for (let gg of Object.keys(gs2[g])) {
                if (result[g].hasOwnProperty(gg)) {
                    for (let ggg of Object.keys(gs2[g][gg])) {
                        if (result[g][gg].hasOwnProperty(ggg)) {
                            result[g][gg][ggg] += gs2[g][gg][ggg] / gs2_total;
                        } else {
                            result[g][gg][ggg] = gs2[g][gg][ggg] / gs2_total;
                        }
                    }
                } else {
                    result[g][gg] = {};
                    for (let ggg of Object.keys(gs2[g][gg])) {
                        result[g][gg][ggg] = gs2[g][gg][ggg] / gs2_total;
                    }
                }
            }
        } else {
            result[g] = {};
            for (let gg of Object.keys(gs2[g])) {
<<<<<<< HEAD
                if (!result[g].hasOwnProperty(gg)) {
                    result[g][gg] = {};
                }
=======
                result[g][gg] = {}
>>>>>>> 73ccfd45
                for (let ggg of Object.keys(gs2[g][gg])) {
                    result[g][gg][ggg] = gs2[g][gg][ggg] / gs2_total;
                }
            }
        }
    }
    return result;
}

/**
 * Merges two-layer frequency counts into every layer-1 entry of
 * three-layer counts.
 *
 * TODO: Also incorporate the given bigrams as possible initial sequences
 * with trigram glyphs given unigram weights after each?
 *
 * TODO: Won't these results give 0 weight to glyph triples where each
 * glyph comes from the bigrams domain if the domains are distinct?
 *
 * @param trigrams A 3-layer glyph -> glyph -> glyph -> count object
 *     indicating how common various 3-glyph sequences are.
 * @param bigrams A 2-layer glyph -> glyph -> count object indicating the
 *     frequency of 2-glyph sequences.
 *
 * @return A new trigrams object where each entry in the original
 *     trigrams object at the top level (which was itself a bigrams
 *     object) has had the probabilities from the given bigrams object
 *     merged in. The counts are normalized into relative weights in the
 *     process. This result represents a world where after any of the
 *     glyphs that exist at the top layer of the trigrams object, a
 *     bigram sequence from the given bigrams object could occur with
 *     equal probability as a normal trigram completion from the original
 *     trigrams object.
 */
export function merge_bigrams_into_trigrams(trigrams, bigrams) {
    let result = {};
    let tri_total = 0;
    let bi_total = 0;
    for (let g in trigrams) {
        if (trigrams.hasOwnProperty(g)) {
            for (let gg in trigrams[g]) {
                if (trigrams[g].hasOwnProperty(gg)) {
                    for (let ggg in trigrams[g][gg]) {
                        if (trigrams[g][gg].hasOwnProperty(ggg)) {
                            tri_total += trigrams[g][gg][ggg];
                        }
                    }
                }
            }
        }
    }
    for (let g in bigrams) {
        if (bigrams.hasOwnProperty(g)) {
            for (let gg in bigrams[g]) {
                if (bigrams[g].hasOwnProperty(gg)) {
                    for (let ggg in bigrams[g][gg]) {
                        if (bigrams[g][gg].hasOwnProperty(ggg)) {
                            bi_total += bigrams[g][gg][ggg];
                        }
                    }
                }
            }
        }
    }
    for (let g in trigrams) {
        if (trigrams.hasOwnProperty(g)) {
            result[g] = {};
            for (let gg in trigrams[g]) {
                if (trigrams[g].hasOwnProperty(gg)) {
                    result[g][gg] = {};
                    for (let ggg in trigrams[g][gg]) {
                        result[g][gg][ggg] = trigrams[g][gg][ggg] / tri_total;
                    }
                }
            }
        }
    }
    for (let base in result) {
        if (result.hasOwnProperty(base)) {
            for (let g in bigrams) {
                if (bigrams.hasOwnProperty(g)) {
                    let entry;
                    if (result[base].hasOwnProperty(g)) {
                        entry = result[base][g];
                    } else {
                        entry = {};
                        result[base][g] = entry;
                    }
                    for (var gg in bigrams[g]) {
                        if (bigrams[g].hasOwnProperty(gg)) {
                            if (entry.hasOwnProperty(gg)) {
                                entry[gg] += bigrams[g][gg] / bi_total;
                            } else {
                                entry[gg] = bigrams[g][gg] / bi_total;
                            }
                        }
                    }
                }
            }
        }
    }
    return result;
}

/**
 * Combines the base glyph counts for the given domains into a single joint
 * distribution table.
 *
 * @param domains An array of domain name strings.
 *
 * @return A one-layer glyph weights object which merges information from
 *     the base glyph counts of each of the individual domains given.
 */
export function combined_counts(domains) {
    var result = {};
    domains.forEach(function (d) {
        var dom = dict.lookup_domain(d);
        result = merge_glyph_counts(result, dom.glyph_counts);
    });
    return result;
}

/**
 * As above, but works on bigram counts and/or pair counts (mixing the two
 * if ordered/unordered domains are grouped together).
 *
 * @param domains An array of domain name strings.
 *
 * @return A two-layer glyph weights object indicating relative weights
 *     of different glyph pairs across all of the given domains.
 */
export function combined_bicounts(domains) {
    var result = {};
    domains.forEach(function (d) {
        var dom = dict.lookup_domain(d);
        if (dom.hasOwnProperty("bigram_counts")) {
            result = merge_glyph_bicounts(result, dom.bigram_counts);
        } else if (dom.hasOwnProperty("pair_counts")) {
            result = merge_glyph_bicounts(result, dom.pair_counts);
        }
    });
    return result;
}

/**
 * As above, for trigram counts. If unordered domains are included, their
 * pair counts are grafted onto every possible unary prefix.
 *
 * @param domains An array of domain name strings.
 *
 * @return A three-layer glyph weights object indicating relative weights
 *     of different glyph triples across all of the given domains.
 *     Awkward and probably bad if one or more of the domains involved
 *     lacks trigram information (usually because it's unordered).
 *     TODO: better at that.
 */
export function combined_tricounts(domains) {
    var result = {};
    let last = [];
    domains.forEach(function (d) {
        var dom = dict.lookup_domain(d);
        if (dom.hasOwnProperty("trigram_counts")) {
            result = merge_glyph_tricounts(result, dom.trigram_counts);
        } else {
            last.push(dom);
        }
        result = merge_glyph_tricounts(result, dom.trigram_counts);
    });
    // Merge trigram-deficient domains last to ensure they are grafted onto
    // every possible unitary prefix.
    last.forEach(function (dom) {
        if (dom.hasOwnProperty("pair_counts")) {
            result = merge_bigrams_into_trigrams(result, dom.pair_counts);
        } else if (dom.hasOwnProperty("bigram_counts")) {
            result = merge_bigrams_into_trigrams(result, dom.bigram_counts);
        }
    });
    return result;
}

/**
 * Generates a test supertile, using the given position and seed.
 *
 * @param dimension The dimension object for the supertile to live in.
 * @param sgp A 2-element x/y supergrid coordinate array.
 * @param seed An integer seed that determines the result.
 *
 * @return A supertile object with the same properties as a result from
 *     generate_full_supertile. The domains array and the words array are
 *     empty, and the dimension is undefined.
 */
export function generate_test_supertile(dimension, sgp, seed) {
    var r = seed;
    var result = {
        "pos": sgp.slice(),
        "world_seeed": seed,
        "dimension": dimension,
        "glyphs": Array(grid.SUPERTILE_SIZE * grid.SUPERTILE_SIZE),
        "colors": Array(grid.SUPERTILE_SIZE * grid.SUPERTILE_SIZE),
        "domains": [],
        "words": []
    };

    for (var i = 0; i < grid.SUPERTILE_SIZE * grid.SUPERTILE_SIZE; ++i) {
        result.glyphs[i] = undefined;
        result.colors[i] = [];
        result.domains[i] = dimensions.natural_domain(dimension);
    }

    // Pick a word for each socket and embed it (or the relevant part of it).
    for (let socket = 0; socket < grid.COMBINED_SOCKETS; socket += 1) {
        let sgap = grid.canonical_sgapos([sgp[0], sgp[1], socket]);
        let canonical_socket = sgap[2];
        let ugp = grid.sgp__ugp(sgap); // socket index is ignored

        let l_seed = sghash(seed, sgap);
        let r = anarchy.prng(canonical_socket, l_seed);

        let glyphs = [
            ["A", "B", "C", "D", "E", "F", "G", "H"],
            ["I", "J", "K", "L", "M", "N", "O", "P"],
            ["Q", "R", "S", "T", "U", "V", "W", "X"],
            ["Y", "Z", "a", "b", "c", "d", "e", "f"],
            ["g", "h", "i", "j", "k", "l", "m", "n"],
            ["o", "p", "q", "r", "s", "t", "u", "v"],
            ["w", "x", "y", "z", "α", "β", "ξ", "δ"],
            ["ε", "φ", "γ", "θ", "ι", "ϊ", "κ", "λ"],
            ["μ", "ν", "ο", "π", "ψ", "ρ", "σ", "τ"],
            ["υ", "ϋ", "ω", "χ", "η", "ζ", "0", "1"],
        ][canonical_socket];
        var tile_colors = [
            ["bl"],
            ["yl"],
            ["rd"],
            ["gn"],
            ["lb"],
            ["lg"],
            ["gr"],
        ][canonical_socket];

        // Note: long words are chopped for test tiles
        var maxlen = grid.SOCKET_SIZE;

        // pick embedding direction & portion to embed
        var flip = (r % 2) == 0;
        r = anarchy.lfsr(r);
        var half_max = Math.floor(maxlen / 2);
        var min_cut = glyphs.length - half_max;
        var max_cut = half_max;
        let cut;
        if (min_cut == max_cut) {
            cut = min_cut;
        } else if (min_cut > max_cut) {
            glyphs = glyphs.slice(0, maxlen);
            cut = half_max;
        } else {
            cut = anarchy.idist(r, min_cut, max_cut + 1);
        }
        r = anarchy.lfsr(r);
        if (flip ^ grid.is_canonical(socket)) { // take first half
            glyphs = glyphs.slice(0, cut);
            // and reverse ordering
            glyphs = glyphs.reverse();
        } else {
            glyphs = glyphs.slice(cut);
        }
        let touched = inlay_word(result, glyphs, socket, r);
        for (let i = 0; i < touched.length; ++i) {
            let idx = grid.igp__index(touched[i]);
            result.colors[idx] = tile_colors;
        }
    }
    r = anarchy.lfsr(r);

    // TODO: Fill in remaining spots or not?

    // done with test supertile
    return result;
}

/**
 * Computes the number of overlength slots per assignment region required
 * to comfortably support all overlength words in a domain. Assumes as a
 * baseline that overlength words should be 1/2 as common as their overall
 * prevalence per entry (frequency gets ignored).
 * Returns undefined if a required domain is not yet loaded.
 * TODO: Account for the frequency of overlength words!
 *
 * @param dom_or_combo A string naming a domain or combo.
 *
 * @return An integer indicating how many overlength slots we need per
 *     assignment region for the given domain or combo.
 */
export function overlength_per_assignment_region(dom_or_combo) {
    let domains;
    if ("" + dom_or_combo === dom_or_combo) {
        domains = dict.lookup_domains(domains_list(dom_or_combo));
    } else {
        domains = [ dom_or_combo ];
    }
    if (domains == undefined) {
        return undefined;
    }
    let total_overlength = 0;
    let total_entries = 0;
    for (let dom of domains) {
        total_overlength += dom.overlength.length;
        total_entries += dom.entries.length;
    }
    let ratio = total_overlength / total_entries;

    /* Algebra for desired overlength sockets:
       ratio = (
           (grid.ULTRATILE_SOCKETS - x*2*grid.ASSIGNMENT_SOCKETS)
         / grid.ULTRATILE_SOCKETS
       );
       --------------------------------------------------------
       ratio = US / (US - x*2*AS/US)
       --------------------------------------------------------
       ratio - 1 = -2xAS/US
       --------------------------------------------------------
       US*(ratio-1)/(2AS) = -x
       --------------------------------------------------------
       x = US*(1-ratio)/(2AS)
       --------------------------------------------------------
       */
    let overlength_per_ar = Math.ceil(
        (
            grid.ULTRATILE_SOCKETS
          * (1 - ratio)
          / (2 * grid.ASSIGNMENT_SOCKETS)
        )
      * grid.ASSIGNMENT_REGION_SIDE * grid.ASSIGNMENT_REGION_SIDE
    );

    // Correct frequency:
    overlength_per_ar = Math.ceil(0.5 * overlength_per_ar);

    return Math.max(overlength_per_ar, total_overlength);
}

/**
 * Returns the ratio of superlong words to all entries in a domain. We
 * hope that it's 0.
 *
 * TODO: Something with/about superlong words (stuff into pocket
 * dimensions?)
 *
 * @param domain A domain object.
 */
export function superlong_ratio(domain) {
    return domain.superlong.length / domain.entries.length;
}<|MERGE_RESOLUTION|>--- conflicted
+++ resolved
@@ -272,11 +272,7 @@
  *
  * @param domain_or_combo A string naming either a domain or a combo.
  *
-<<<<<<< HEAD
- * @return An array of the names of all the domains in that group or combo.
-=======
- * @return An array of the names of all domains in the given group or combo.
->>>>>>> 73ccfd45
+ * @return An array of the names of all domains in that group or combo.
  */
 export function domains_list(domain_or_combo) {
     if (DOMAIN_COMBOS.hasOwnProperty(domain_or_combo)) {
@@ -3740,13 +3736,7 @@
         } else {
             result[g] = {};
             for (let gg of Object.keys(gs2[g])) {
-<<<<<<< HEAD
-                if (!result[g].hasOwnProperty(gg)) {
-                    result[g][gg] = {};
-                }
-=======
-                result[g][gg] = {}
->>>>>>> 73ccfd45
+                result[g][gg] = {};
                 for (let ggg of Object.keys(gs2[g][gg])) {
                     result[g][gg][ggg] = gs2[g][gg][ggg] / gs2_total;
                 }
