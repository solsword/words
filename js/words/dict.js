--- conflicted
+++ resolved
@@ -131,7 +131,7 @@
  *     entries: An array of domain entries, which are 3-element arrays
  *         that include (by index):
  *         0: Either a string or a list of strings specifying the glyphs
- *             for a word, 
+ *             for a word,
  *         1: A string specifying the canonical appearance of that word.
  *         2: An integer indicating the frequency of that entry within
  *            the corpus used to construct the domain.
@@ -735,7 +735,7 @@
  *
  * @param glyphs Either a string or an array of single-glyph strings
  *     specifying the glyph sequence to look for.
- * @param domains An array of domain objects to look for matches in. 
+ * @param domains An array of domain objects to look for matches in.
  */
 export function check_word(glyphs, domains) {
     var matches = [];
@@ -1026,30 +1026,4 @@
     }
     n %= max;
     return domain.entries[domain.length_ordering[n]];
-<<<<<<< HEAD
-  }
-
-  return {
-    "WARNINGS": WARNINGS,
-    "LOADING": LOADING,
-    "name_of": name_of,
-    "lookup_domain": lookup_domain,
-    "lookup_domains": lookup_domains,
-    "load_dictionary": load_dictionary,
-    "check_word": check_word,
-    "find_word_in_domain": find_word_in_domain,
-    "unrolled_word": unrolled_word,
-    "unrolled_short_word": unrolled_short_word,
-    "load_json_or_list_from_data": load_json_or_list_from_data,
-    "stringify_and_callback": stringify_and_callback,
-    "words_no_longer_than": words_no_longer_than,
-    "nth_short_word": nth_short_word,
-  };
-});
-
-function add_letter(){
-  var letterArray = new array(3);
-
-=======
->>>>>>> 2d4a6bea
 }