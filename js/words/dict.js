--- conflicted
+++ resolved
@@ -741,7 +741,6 @@
  *
  * @param glyphs Either a string or an array of single-glyph strings
  *     specifying the glyph sequence to look for.
-<<<<<<< HEAD
  * @param domains An array of domain objects to look for matches in. 
  *
  * @return A possibly-empty array of matches, each of which is a
@@ -749,9 +748,6 @@
  *     domain of the entry that matched, the glyphs string for the
  *     matching word, the word string for the matching word,
  *     and a frequency integer for the matching word.
-=======
- * @param domains An array of domain objects to look for matches in.
->>>>>>> 73ccfd45
  */
 export function check_word(glyphs, domains) {
     var matches = [];
