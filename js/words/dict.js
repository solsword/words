--- conflicted
+++ resolved
@@ -230,16 +230,10 @@
     index_progress_callback,
     finished_callback
 ) {
-<<<<<<< HEAD
-    // var worker = new window.Worker(FINALIZE_URL, {'type': 'module'});
-    //TODO Use this when we can
-      var worker = new window.Worker(FINALIZE_URL);
-=======
     // TODO: Use this version when worker module import support is
     // available.
     // var worker = new window.Worker(FINALIZE_URL, {'type': 'module'});
     var worker = new window.Worker(FINALIZE_URL);
->>>>>>> 2e2ba565
     worker.onmessage = function (msg) {
         // Gets a name + finalized domain from the worker and adds the domain.
         if (msg.data == "worker_ready") { // initial ready message
@@ -277,16 +271,10 @@
  *     callback parameter to access the resulting JSON string.
  */
 export function stringify_and_callback(object, callback) {
-<<<<<<< HEAD
-    // let worker = new window.Worker(STRINGIFY_URL, {'type': 'module'});
-    //Todo Use when needed
-        let worker = new window.Worker(STRINGIFY_URL);
-=======
     // TODO: Use this version when worker module import support is
     // available.
     // let worker = new window.Worker(STRINGIFY_URL, {'type': 'module'});
     let worker = new window.Worker(STRINGIFY_URL);
->>>>>>> 2e2ba565
     worker.onmessage = function (msg) {
         if (msg.data == "worker_ready") { // initial ready message
             worker.postMessage(object); // hand over object to stringify
