// dict.js
// Manages domains and their associated dictionaries. For now, the
// 'dictionaries' do not include definitions.
/* global console, window */

"use strict";

import * as utils from "./utils.js";
import * as grid from "./grid.js";
import * as anarchy from "../anarchy.mjs";

// TODO: Import this when that becomes possible (see locale.js).
// import * as locale from "./locale.js";
/* global locale */

/**
 * Whether or not to issue console warnings.
 */
var WARNINGS = true;

/**
 * String used to mark the end of a string in an index.
 */
var EOS = ""; // jshint ignore:line

/**
 * Loaded domains, in-flight domains, and failed domains.
 */
export var DOMAINS = {};
export var LOADING = {};
export var FAILED = {};

/**
 * The number of bins in the domain frequency sumtable. Each bin corresponds
 * to the count of words with the given frequency (i.e., the first bin
 * contains the sum of the counts of words with frequency 1), except the last
 * bin, which contains all of the rest of the words. Accordingly, any word
 * with frequency greater than N-1 will be accumulated in the Nth bin.
 */
var DOMAIN_FREQUENCY_BINS = 256;
// TODO: Use a sparse table for better memory and time efficiency!

/**
 * The number of bins in the domain length sumtable. Each bin corresponds to
 * the count of words with the given length, except the last bin, which
 * contains all of the words at least as long as the number of bins.
 */
var DOMAIN_LENGTH_BINS = 36;

// URLS for the workers we're going to use to do stuff in the background.
var FINALIZE_URL = "js/words/workers/finalize_dict.js";
var STRINGIFY_URL = "js/words/workers/stringify.js";

/**
 * Looks up a domain by name.
 *
 * @param name A string: the name of the domain to look up.
 *
 * @return Undefined if the given domain has not been fully loaded yet,
 *     or the domain object with the given name. If there is no such
 *     domain, a warning will be printed in the console and undefined
 *     will be returned.
 */
export function lookup_domain(name) {
    if (name == undefined) {
        throw "Internal Error: Undefined name in lookup_domain.";
    }
    if (DOMAINS.hasOwnProperty(name)) {
        return DOMAINS[name];
    } else if (FAILED.hasOwnProperty(name)) {
        let emsg = "Internal Error: Unknown domain '" + name + "'";
        emsg += "\nKnown domains are:";
        for (let d of Object.keys(DOMAINS)) {
            emsg += "\n  " + d;
        }
        emsg += "\n...still-loading domains:";
        for (let d of Object.keys(LOADING)) {
            emsg += "\n  " + d;
        }
        emsg += "\n---";
        throw emsg;
    } else if (!LOADING.hasOwnProperty(name)) {
        load_dictionary(name);
        return undefined;
    }
}

/**
 * @param names An array of strings naming domains.
 * @return An array containing objects for each named domain, or
 *     undefined if any of the given domains is not yet loaded.
 */
export function lookup_domains(names) {
    var result = [];
    for (var i = 0; i < names.length; ++i) {
        var def = lookup_domain(names[i]);
        if (def == undefined) {
            return undefined;
        } else {
            result.push(def);
        }
    }
    return result;
}

/**
 * Takes a domain in name or full form and returns the name.
 *
 * @param domain A string naming a domain or a domain object.
 *
 * @return The same string if a string was given, or the name of the
 *     domain if a domain object was given.
 */
export function name_of(domain) {
    if ("" + domain === domain) {
        return domain;
    } else {
        return domain.name;
    }
}

/**
 * Takes a JSON object from a domain file and augments it before adding it
 * to DOMAINS.
 *
 * @param name The name of the domain (a string).
 * @param rough An object parsed from a JSON string that defines a
 *     domain. It should have the following keys:
 *
 *     name: A string naming the domain. Should match the given name.
 *     entries: An array of domain entries, which are 3-element arrays
 *         that include (by index):
 *         0: Either a string or a list of strings specifying the glyphs
 *             for a word,
 *         1: A string specifying the canonical appearance of that word.
 *         2: An integer indicating the frequency of that entry within
 *            the corpus used to construct the domain.
 *     length_ordering: An array containing all of the indices of the
 *         entries array, sorted by the number of glyphs in that entry.
 *     total_count: The sum of the frequencies of each entry in the
 *         domain (an integer).
 *     high_frequency_entries: The number of entries in the domain whose
 *         frequencies are >= DOMAIN_FREQUENCY_BINS.
 *     count_sums: A sum-table of the entry counts, in reverse order from
 *         highest to lowest frequency, where the first entry includes
 *         the sum of counts of all entries with frequency greater than
 *         or equal to DOMAIN_FREQUENCY_BINS. If constructed from a list
 *         of unique words, each entry except the last will be 0, and the
 *         last entry will be the number of entires in the domain. The
 *         first entry will be the sum of the frequencies of all of the
 *         high frequency entries.
 *     short_high_frequency_entries: The number of entries with
 *         frequencies >= DOMAIN_FREQUENCY_BINS which also are short
 *         enough to fit in a socket.
 *     short_count_sums: A sum-table of the entry counts of words that
 *         fit in sockets, in reverse order (as count_sums).
 *     length_sums: A sum-table of the entry lengths, starting with the
 *         shortest entries, so the index-0 element holds the sum of the
 *         frequencies of all length-1 entries (there are no length-0
 *         entries). The last entry in this table holds the sum of the
 *         frequencies of words whose lengths are >= DOMAIN_LENGTH_BINS.
 *     normlength: An array holding the index of every entry that can fit
 *         in a socket.
 *     overlength: An array holding the index of every entry which is too
 *         long to fit in a socket, but which can fit in a dedicated
 *         supertile.
 *     superlong: An array holding the index of every entry which is too
 *         long to fit even in an entire supertile. Hopefully this array
 *         is empty.
 *     locale: (optional) A string like "en-US" specifying a locale.
 *         Default is locale.DEFAULT_LOCALE.
 *     ordered: (optional) A boolean specifying whether glyph lists in
 *         the domain care about ordering or not. Default true.
 *     cased: (optional) A boolean specifying whether or not case matters
 *         for the domain. Default false.
 *     colors: (optional) An array of palette color identifiers (see
 *         colors.js) that apply to this domain. Default is [].
 *         TODO: Get rid of this?
 *
 * @return Nothing (undefined). This function sets in motion the final
 *     steps of the loading process, which will eventually add a new
 *     entry to the DOMAINS global variable, but that process will
 *     complete asynchronously (see polish_and_callback).
 */
export function finish_loading(name, rough) {
    if (DOMAINS.hasOwnProperty(name)) {
        console.warn("Not finalizing already-loaded domain: '" + name + "'.");
        return;
    }

    polish_and_callback(
        name,
        rough,
        function (progress) { LOADING[name][1] = progress; },
        function (progress) { LOADING[name][2] = progress; },
        function (name, processed) { add_domain(name, processed); }
    );
}

/**
 * Sets up a worker to polish the given JSON object, calling back on
 * counting progress, index progress, and when done. The progress callbacks
 * get a single number between 0 and 1 representing the progress in
 * counting or indexing. The finished callback gets two arguments, the
 * domain name and the finished JSON.
 *
 * @param name The name of the rough domain to be polished (a string).
 * @param rough A rough domain object (see finish_loading for details).
 * @param count_progress_callback A callback function which will be
 *     called repeatedly with a single numerical argument between 0 and 1
 *     indicating progress during the glyph-counting process.
 * @param index_progress_callback A callback function which will be
 *     called like the count_progress_callback to indicate progress
 *     during the index-building process.
 * @param finished_callback A callback function which will be called once
 *     with the domain name string and the finished domain object as
 *     arguments.
 *
 * @return Nothing (undefined). This function creates and starts a
 *     web-worker that will finalize the given rough domain in the
 *     background and call the specified callbacks as it does so. It will
 *     return immediately once the worker is launched. Use the
 *     finished_callback parameter if you need to do something once the
 *     domain is finalized.
 */
export function polish_and_callback(
    name,
    rough,
    count_progress_callback,
    index_progress_callback,
    finished_callback
) {
<<<<<<< HEAD
=======
    // TODO: Use this version when worker module import support is
    // available.
    // var worker = new window.Worker(FINALIZE_URL, {'type': 'module'});
>>>>>>> 1c627b90
    var worker = new window.Worker(FINALIZE_URL);
    worker.onmessage = function (msg) {
        // Gets a name + finalized domain from the worker and adds the domain.
        if (msg.data == "worker_ready") { // initial ready message
            worker.postMessage([name, rough]); // hand over stuff to work on
        } else if (msg.data[0] == "count-progress") { // counting progress
            if (count_progress_callback) {
                count_progress_callback(msg.data[1]);
            }
        } else if (msg.data[0] == "index-progress") { // indexing progress
            if (index_progress_callback) {
                index_progress_callback(msg.data[1]);
            }
        } else { // finished message w/ product
            if (finished_callback) {
                finished_callback(msg.data[0], msg.data[1]);
            }
        }
    };
}

/**
 * Uses a web worker to turn the given object into a JSON string, and calls
 * the callback with the string result when ready.
 *
 * @param object An object to be turned into a JSON string. Must only
 *     contain values that can be turned into JSON (e.g., no functions
 *     allowed).
 *
 * @param callback A callback function which will be called when the
 *     JSON construction process is complete. It will get the resulting
 *     JSON string as its only argument.
 *
 * @return Nothing (undefined). This function creates a web worker to do
 *     the work in the background and returns immediately. Use the
 *     callback parameter to access the resulting JSON string.
 */
export function stringify_and_callback(object, callback) {
<<<<<<< HEAD
=======
    // TODO: Use this version when worker module import support is
    // available.
    // let worker = new window.Worker(STRINGIFY_URL, {'type': 'module'});
>>>>>>> 1c627b90
    let worker = new window.Worker(STRINGIFY_URL);
    worker.onmessage = function (msg) {
        if (msg.data == "worker_ready") { // initial ready message
            worker.postMessage(object); // hand over object to stringify
        } else {
            callback(msg.data); // must be the final result
        }
    };
}

/**
 * Adds a domain, taking care of the necessary status checks/updates.
 *
 * @param name A string naming the domain. Should match the object's
 *     .name field.
 * @param polished_obj A polished domain object that includes glyph
 *     counts and an index. See polish_and_callback.
 *
 * @return Nothing (undefined). This function adds the given domain to
 *     the DOMAINS global variable and removes it from the LOADING and/or
 *     FAILED variables if it was in those.
 */
export function add_domain(name, polished_obj) {
    if (DOMAINS.hasOwnProperty(name)) {
        console.warn("Not adding already-loaded domain: '" + name + "'.");
        return;
    }

    DOMAINS[name] = polished_obj;
    if (LOADING.hasOwnProperty(name)) {
        delete LOADING[name];
    }
    if (FAILED.hasOwnProperty(name)) {
        delete FAILED[name];
    }
}

/**
 * Loads the dictionary for the given domain. Does nothing if that domain
 * is already loaded (or is currently being loaded). Puts the data into the
 * DOMAINS object. Counts glyph occurrences and builds an index if the
 * loaded domain doesn't have one, which may take some time.
 *
 * @param domain A string naming the domain to be loaded. Must be a
 *     domain name, not a combo name.
 * @param is_simple (optional) Whether to load the domain as a JSON
 *     pre-processed file or as a word-list simple file. If not given,
 *     the loading will be attempted assuming the data is available in
 *     JSON format, and will fall back to loading in simplified format if
 *     that doesn't work.
 */
export function load_dictionary(domain, is_simple) {
    if (domain == undefined) {
        throw "Internal Error: Undefined domain in load_dictionary.";
    }
    if (DOMAINS.hasOwnProperty(domain) || LOADING.hasOwnProperty(domain)) {
        return;
    }
    LOADING[domain] = [false, 0, 0]; // http-done, count-prog, index prog
    if (is_simple == undefined || !is_simple) {
        load_json_or_list(domain);
    } else {
        load_simple_word_list(domain);
    }
}

/**
 * Attempts to load a file "js/words/domains/<name>.json" and if it
 * can't or if there's some other error during that process, falls back
 * to load_simple_word_list.
 *
 * From:
 * https://codepen.io/KryptoniteDove/post/load-json-file-locally-using-pure-javascript
 * Use with Chrome and --allow-file-access-from-files to run locally.
 *
 * @param name The name of the domain to load, which also determines the
 *     filename that we look for.
 *
 * @return Nothing (undefined). This function calls finish_loading
 *     asynchronously when the HTTP request it makes is complete.
 */
export function load_json_or_list(name) {
    var xobj = new window.XMLHttpRequest();
    xobj.overrideMimeType("application/json");
    var url = window.location.href;
    var path = url.substr(0, url.lastIndexOf('/'));
    var dpath = path + "/js/words/domains/" + name + ".json";

    // Load asynchronously
    xobj.open("GET", dpath);
    xobj.onload = function () {
        var successful = (
            xobj.status == 200
            || (xobj.status == 0 && dpath.startsWith("file://"))
        );
        if (!successful) {
            load_simple_word_list(name);
            return;
        }
        try {
            LOADING[name][0] = true;
            let rough = JSON.parse(xobj.responseText);
            finish_loading(name, rough);
        } catch (e) {
            load_simple_word_list(name);
            return;
        }
    };
    xobj.onerror = function () {
        load_simple_word_list(name);
    };
    try {
        xobj.send(null);
    } catch (e) {
        load_simple_word_list(name);
    }
}

/**
 * Loads JSON or string data as a domain with the given name, calling the
 * finisehd_callback with the name and processed data when done. The
 * progress and finished callbacks are passed to polish_and_callback as-is.
 *
 * @param name A string naming the domain that we're loading.
 * @param data A string of data, either in JSON format specifying a
 *     processed domain, or as a word list with one word per line.
 * @param count_progress_callback A function to be called during the
 *     polishing process (see polish_and_callback).
 * @param index_progress_callback A function to be called during the
 *     polishing process (see polish_and_callback).
 * @param finished_callback A function to be called once the polishing
 *     process is done (see polish_and_callback).
 *
 * @return Nothing (undefined). The loading process is asynchronous and
 *     the finished_callback function should be used to run code that
 *     uses the loaded domain.
 */
export function load_json_or_list_from_data(
    name,
    data,
    count_progress_callback,
    index_progress_callback,
    finished_callback
) {
    let rough;
    try {
        rough = JSON.parse(data);
    } catch (error) {
        rough = create_rough_domain_from_word_list(name, data);
    }
    polish_and_callback(
        name,
        rough,
        count_progress_callback,
        index_progress_callback,
        finished_callback
    );
}

/**
 * Hashes a name.
 *
 * @param name A string.
 * @return An integer hash value that's relatively unique to the string
 *     that was hashed.
 */
export function name_hash(name) {
    return anarchy.hash_string(name);
}

/**
 * Takes a word list and creates a JSON object to represent that word
 * list along with some pre-computed metrics and tables.
 *
 * @param name A string naming the domain.
 * @param list_text A multi-line string containing exactly one word per
 *     line, which may have lines at the top starting with '#' that
 *     contain directives. Lines with whitespace in them are ignored. A
 *     directive line has a key, then a ':', then a value, and alters
 *     properties of the resulting domain JSON. The 'colors' directive
 *     may supply a comma-separated list of palette color strings (like
 *     'yl') that apply to the domain; the 'ordered' and 'cased'
 *     directives may supply 'true' (or several variants) as a value to
 *     set those properties to true or any other value to set them to
 *     false, and all other directives simply add themselves as key/value
 *     pairs to the resulting JSON object.
 *
 *     In addition to a word, each line may include a comma followed by
 *     an integer that indicates the frequency of that word in a corpus,
 *     and before the comma, there may be an arrow ('→') followed by a
 *     display version of the word (what comes before the comma will be
 *     treated as individual glyphs that can be embedded in the grid, so
 *     for example for one flavor of Japanese you could use Hiragana
 *     before the arrow and Kanji + Hiragana after it. Note that multiple
 *     glyphs sequences might map to different words under this scheme.
 *
 * @return A rough domain object with the following keys:
 *      "name": The domain name.
 *      "locale": The domain locale string, e.g., "en-US"
 *      "ordered": Does order matter when building words? Default true.
 *      "cased": Does case matter? Default false.
 *      "colors": An array of color strings naming palette colors.
 *      "entries": An array of entries, each of which is a 3-element
 *          array containing a glyph-sequence string (the glyph sequence
 *          for a word), a result string (the display version of the
 *          word), and an integer (the word frequency).
 *      "length_ordering": An array containing each index from the
 *          entries list, sorted by the number of glyphs in that entry.
 *      "total_count": The sum of the frequencies of each word in the
 *          words list.
 *      "high_frequency_entries": The number of entries whose frequency
 *          is >= DOMAIN_FREQUENCY_BINS.
 *      "count_sums": A sumtable of the word frequencies, in reverse
 *          order (so the first bin is the number of words with frequency
 *          >= DOMAIN_FREQUENCY_BINS, while the last bin is the number of
 *          words with frequency >= 1).
 *      "short_high_frequency_entries": the number of short entries
 *          (entries which will fit into a single normal socket) whose
 *          frequency is >= DOMAIN_FREQUENCY_BINS.
 *      "short_count_sums": A second sumtable of word frequencies, this
 *          time only including words that can fit in a normal socket.
 *      "length_sums": A sumtable of word lengths, in forward order (so
 *          the first bin is the number of words of length <= 1, the
 *          second is the number of words of length <= 2, etc., and the
 *          last bin contains the total number of words.
 *      "normlength": An array containing the index of every entry which
 *          is short enough to fit into a normal socket.
 *      "overlength": An array containing the index of every entry which
 *          is too long to fit into a normal socket, but which is short
 *          enough to fit into a dedicated supertile.
 *      "superlong": An array containing the index of every entry which
 *          is too long to fit even in a dedicated supertile. Hopefully
 *          empty.
 */
export function create_rough_domain_from_word_list(name, list_text) {
    var words = list_text.split(/\n\r?/);
    var i = 0;
    while (words[i][0] == '#') {
        i += 1;
    }
    let directives;
    if (i > 0) {
        directives = words.slice(0,i);
        words = words.slice(i);
    } else {
        directives = [];
    }

    var entries = [];
    var total_count = 0;
    for (let w of words) {
        let bits = w.split(",");
        let word = bits[0];
        // Filter out 'words' that contain whitespace
        if (/\s+/.test(word)) { continue; }
        let freq = bits[1]; // might be 'undefined'
        bits = word.split("→");
        let glyphs = bits[0];
        word = bits[1]; // might be undefined
        if (word == undefined) { word = glyphs; }
        if (freq == undefined) {
            freq = 1;
        } else {
            freq = parseInt(freq);
        }
        if (glyphs == "") { continue; }
        entries.push([glyphs, word, freq]);
        total_count += freq;
    }
    // Sort by frequency
    entries.sort(function (a, b) {
        return b[2] - a[2]; // put most-frequent words first
    });
    // Argsort by length
    let by_length = utils.range(entries.length);
    by_length.sort(function (a, b) {
        return entries[a][0].length - entries[b][0].length;
        // indices of longest words first
    });
    // Create sumtables for frequency and length counts, as well as length
    // cumulative frequencies, ending with grouped bins for frequencies/lengths
    // over the cutoffs:
    var fq_counttable = [];
    var short_fq_counttable = [];
    var lt_counttable = [];
    for (let i = 0; i < DOMAIN_FREQUENCY_BINS; ++i) {
        fq_counttable[i] = 0;
        short_fq_counttable[i] = 0;
    }
    for (let i = 0; i < DOMAIN_LENGTH_BINS; ++i) {
        lt_counttable[i] = 0;
    }
    let hf_entries = 0;
    let short_hf_entries = 0;
    let freq = undefined;
    let len = undefined;
    let normlength = [];
    let overlength = [];
    let superlong = [];
    for (let i = 0; i < entries.length; ++i) {
        // count words by frequency and length
        freq = entries[i][2];
        len = entries[i][0].length;

        // populate our counttables for frequency
        if (freq >= DOMAIN_FREQUENCY_BINS) {
            if (len <= grid.SOCKET_SIZE) {
                short_fq_counttable[DOMAIN_FREQUENCY_BINS-1] += freq;
                short_hf_entries += 1;
            }
            fq_counttable[DOMAIN_FREQUENCY_BINS-1] += freq;
            hf_entries += 1;
        } else {
            if (len <= grid.SOCKET_SIZE) {
                short_fq_counttable[freq - 1] += freq;
            }
            fq_counttable[freq - 1] += freq;
        }

        // Categorize word as superlong, overlength, or normlength.
        // Because this loop is iterating over entries sorted by
        // frequency, each of these lists will also be sorted by
        // frequency.
        if (len >= grid.SUPERTILE_TILES - grid.SOCKET_SIZE/2 - 1) {
            // To fit into an overlength supertile, we must allow space
            // for one half-socket to be assigned another word, and for a
            // single tile to be reserved for an object.
            superlong.push(i);
        } else if (len > grid.SOCKET_SIZE) {
            overlength.push(i);
        } else {
            normlength.push(i);
        }

        // Add an entry to our length counttable for this word
        if (len >= DOMAIN_LENGTH_BINS) {
            lt_counttable[DOMAIN_LENGTH_BINS-1] += 1;
        } else {
            lt_counttable[len - 1] += 1;
        }
    }

    // Create frequency sumtables:
    var fq_sumtable = [];
    var short_fq_sumtable = [];
    var sum = 0;
    var short_sum = 0;
    for (let i = 0; i < DOMAIN_FREQUENCY_BINS; ++i) {
        // frequency sumtables are reversed (things
        // at-least-this-frequent starting with the most-frequent group
        // and proceeding to less-frequent groups)
        var j = DOMAIN_FREQUENCY_BINS - i - 1;
        // all-length words
        sum += fq_counttable[j];
        fq_sumtable[i] = sum;
        // short words
        short_sum += short_fq_counttable[j];
        short_fq_sumtable[i] = short_sum;
    }

    // Create length sumtable:
    var lt_sumtable = [];
    sum = 0;
    for (let i = 0; i < DOMAIN_LENGTH_BINS; ++i) {
        // length sumtable is normal (entries no-longer-than-this-plus-1)
        sum += lt_counttable[i];
        lt_sumtable[i] = sum;
    }

    var rough = {
        "name": name,
        "locale": "en-US",
        "ordered": true,
        "cased": false,
        "colors": [],
        "entries": entries,
        "length_ordering": by_length,
        "total_count": total_count,
        "high_frequency_entries": hf_entries,
        "count_sums": fq_sumtable,
        "short_high_frequency_entries": short_hf_entries,
        "short_count_sums": short_fq_sumtable,
        "length_sums": lt_sumtable,
        "normlength": normlength,
        "overlength": overlength,
        "superlong": superlong,
    };

    for (let d of directives) {
        let dbits = d.slice(1).split(":");
        let key = dbits[0].trim();
        let val = dbits[1].trim();
        if (key == "colors") {
            let colors = val.split(",");
            rough["colors"] = [];
            for (let c of colors) {
                rough["colors"].push(c.trim());
            }
        } else if (key == "ordered" || key == "cased") {
            rough[key] = [
                "true", "True", "TRUE",
                "yes", "Yes", "YES",
                "y", "Y"
            ].indexOf(val) >= 0;
        } else {
            rough[key] = dbits[1].trim();
        }
    }

    return rough;
}

/**
 * Asynchronously loads a simple words list from a URL.
 * Use with Chrome and --allow-file-access-from-files to run locally.
 *
 * @param name The name of the domain to load; determines the URL to
 *     access (/js/words/domains/<name>.lst).
 */
export function load_simple_word_list(name) {
    if (name == undefined) {
        throw "Internal Error: Undefined name in load_simple_word_list!";
    }

    var xobj = new window.XMLHttpRequest();
    xobj.overrideMimeType("text/plain");
    var url = window.location.href;
    var path = url.substr(0, url.lastIndexOf('/'));
    var dpath = path + "/js/words/domains/" + name + ".lst";

    // Load asynchronously
    xobj.open("GET", dpath);
    xobj.onload = function () {
        var successful = (
            xobj.status == 200
            || (xobj.status == 0 && dpath.startsWith("file://"))
        );
        if (!successful) {
            if (LOADING.hasOwnProperty(name)) { delete LOADING[name]; }
            FAILED[name] = true;
            throw (
                "Internal Error: Failed to fetch domain '" + name + "'"
              + "\n  Response code: " + xobj.status
              + "\n  Response content:\n" + xobj.responseText.slice(0,80)
            );
        }
        LOADING[name][0] = true;
        var rough = create_rough_domain_from_word_list(name, xobj.responseText);
        finish_loading(name, rough);
    };
    try {
        xobj.send(null);
    } catch (e) {
        if (LOADING.hasOwnProperty(name)) { delete LOADING[name]; }
        FAILED[name] = true;
        console.error(e);
        throw "Internal Error: XMLHttpRequest failed for domain '" + name + "'";
    }
}

/**
 * Returns a list of (domain_name, index, glyphs, word, frequency)
 * quadruples that match the given glyphs in one of the given domains.
 * The list will be empty if there are no matches.
 *
 * @param glyphs Either a string or an array of single-glyph strings
 *     specifying the glyph sequence to look for.
 * @param domains An array of domain objects to look for matches in.
 */
export function check_word(glyphs, domains) {
    var matches = [];
    for (let domain of domains) {
        let indom = find_word_in_domain(glyphs, domain);
        for (let match of indom) {
            matches.push([name_of(domain), ...match]);
        }
    }
    return matches;
}

/**
 * Finds the given glyph sequence in the given domain. Returns an array of
 * matches, each of which consists of a domain index, a glyphs string, a
 * canonical word, and a frequency count for that word. Returns an empty
 * array if there are no matches.
 *
 * @param glyphs An array of single-glyph strings or a string where each
 *     character is a glyph.
 * @param domain A domain name or domain object (but not a combo).
 *
 * @return A (possibly empty) array of 4-element arrays which each
 *    contain an index in the domain entries array, followed by the
 *    contents of that entry (a glyphs string, a word string, and a
 *    frequency integer). Each result in this array corresponds to an
 *    entry that matches the given glyphs sequence. The array will be
 *    empty when there are no matches.
 */
export function find_word_in_domain(glyphs, domain) {
    // Lookup domain by name if we were given a string.
    var dom = domain;
    if ("" + dom === dom) {
        dom = lookup_domain(dom);
        if (dom == undefined) {
            throw "Internal Error: unknown domain '" + domain + "'";
        }
    }

    // For unordered domains, sort glyphs so that indexing will work
    if (!dom.ordered) {
        if (!Array.isArray(glyphs)) {
            glyphs = glyphs.split("");
        }
        glyphs = glyphs.slice();
        glyphs.sort();
    }
    // Turn the array into a string:
    if (Array.isArray(glyphs)) {
        glyphs = glyphs.join("");
    }

    // For uncased domains, convert the glyph sequence to upper case:
    if (!dom.cased) {
        glyphs = locale.lc_upper(glyphs, dom.locale);
    }

    var original = glyphs;

    // Now search the domain's index:
    var index = dom.index;
    var g = glyphs[0];
    var i = 0;
    while (index.hasOwnProperty(g)) {
        index = index[g];
        i += 1;
        g = glyphs[i];

        if (g == undefined) {
            // no more glyphs to use
            g = null;
            break;
        }
        if (Array.isArray(index)) {
            // no more indices to search
            break;
        }
    }

    var result = [];
    // multiple words in this index bucket
    if (Array.isArray(index)) {
        for (let i = 0; i < index.length; ++i) {
            var idx = index[i]; // index in entries list
            var test_entry = dom.entries[idx];
            var against = test_entry[0];
            // TODO: Permit any ordering in domain files for unordered domains?
            if (!dom.cased) {
                against = locale.lc_upper(against, dom.locale);
            }
            if (against == original) {
                result.push([idx, ...test_entry]);
            }
        }
    } else if (g == null) {
        if (index.hasOwnProperty(EOS)) {
            for (let i = 0; i < index[EOS].length; ++i) {
                let idx = index[EOS][i];
                let test_entry = dom.entries[idx];
                let against = test_entry[0];
                if (!dom.cased) {
                    against = locale.lc_upper(against, dom.locale);
                }
                if (against == original) {
                    result.push([idx, ...test_entry]);
                }
            }
        } else {
            // word prefix
            return [];
        }
    } else {
        // word + suffix or just a non-word
        return [];
    }

    return result;
}

/**
 * Finds the nth word in the given domain, where each word is repeated
 * according to its frequency. The words are sorted by frequency, so lower
 * values of n will tend to return more-common words. Time taken is at
 * worst proportional to the number of high-frequency words in the domain,
 * or the number of explicit bins (DOMAIN_FREQUENCY_BINS, which is fixed).
 *
 * Note that n will be wrapped to fit into the total word count of the
 * domain.
 *
 * @param n An integer index identifying which word to select.
 * @param domain A domain object (not just a domain name).
 *
 * @return A 3-element [glyphs, word, frequency] array.
 */
export function unrolled_word(n, domain) {
    n %= domain.total_count;
    if (n < domain.count_sums[0]) {
        // We're within the high-frequency realm, and must iterate over entries
        // to find our index:
        for (let i = 0; i < domain.high_frequency_entries; ++i) {
            let e = domain.entries[i];
            n -= e[2];
            if (n < 0) {
                return e;
            }
        }
    } else {
        // We're in an indexed realm, and must iterate over bins to find our
        // index:
        let offset = domain.high_frequency_entries;
        for (var i = 1; i < DOMAIN_FREQUENCY_BINS; ++i) {
            // The i-th bin represents words that appear
            // DOMAIN_FREQUENCY_BINS - i times in our domain:
            let count = DOMAIN_FREQUENCY_BINS - i;
            if (n < domain.count_sums[i]) { // it's in this bin
                let inside = n - domain.count_sums[i-1];
                let idx = offset + Math.floor(inside / count);
                return domain.entries[idx];
            } else {
                // it's not in this bin, so adjust our offset
                offset += Math.floor(
                    (domain.count_sums[i] - domain.count_sums[i-1])
                    / count
                );
            }
        }
    }
    if (WARNINGS) {
        console.warn(
            "WARNING: unexpectedly dodged both cases in unrolled_word!\n"
            + "  (n is " + n + " and the domain is '" + domain.name + "')"
        );
    }
    // default to the most-frequent entry in this should-be-impossible case:
    return domain.entries[0];
}

/**
 * Finds the nth short word in the given domain, where each word is
 * repeated according to its frequency. The words are sorted by frequency,
 * so lower values of n will tend to return more-common words. Time taken
 * is at worst proportional to the number of high-frequency words in the
 * domain, or the number of explicit bins (DOMAIN_FREQUENCY_BINS, which is
 * fixed).
 *
 * Note that n will be wrapped to fit into the total word count of the
 * domain.
 *
 * @param n An integer identifying which word-copy to extract.
 * @param domain A domain object (not just a name).
 *
 * @return A 3-element [glyphs, word, frequency] array.
 */
export function unrolled_short_word(n, domain) {
    n %= domain.short_count_sums[DOMAIN_FREQUENCY_BINS - 1];
    if (n < domain.short_count_sums[0]) {
        // In this case, we're within the realm of the most-frequent
        // words, which are each appear more than DOMAIN_FREQUENCY_BINS
        // times. We need to iterate to find our target.
        for (var i = 0; i < domain.short_high_frequency_entries; ++i) {
            var e = domain.entries[domain.normlength[i]];
            n -= e[2];
            if (n < 0) {
                return e;
            }
        }
    } else {
        // In this case, we're within some other part of the
        // short-words-binned-by-frequency realm.
        let offset = domain.short_high_frequency_entries;
        for (let i = 1; i < DOMAIN_FREQUENCY_BINS; ++i) {
            // The i-th bin represents words that appear
            // DOMAIN_FREQUENCY_BINS - i times in our domain:
            let count = DOMAIN_FREQUENCY_BINS - i;
            if (n < domain.short_count_sums[i]) { // it's in this bin
                let inside = n - domain.short_count_sums[i-1];
                let idx = offset + Math.floor(inside / count);
                return domain.entries[domain.normlength[idx]];
            } else {
                // it's not in this bin, so adjust our offset
                offset += Math.floor(
                    (domain.short_count_sums[i] - domain.short_count_sums[i-1])
                    / count
                );
            }
        }
    }
    if (WARNINGS) {
        console.warn(
            "WARNING: unexpectedly dodged both cases in unrolled_short_word!\n"
            + "  (n is " + n + " and the domain is '" + domain.name + "')"
        );
    }
    // default to the most-frequent entry in this should-be-impossible case:
    return domain.entries[0];
}


/**
 * Returns the number of words in the given domain that are no longer than
 * the given length. Note: this will be inefficient if there are lots of
 * words longer than DOMAIN_LENGTH_BINS glyphs long and the given limit
 * is also longer than DOMAIN_LENGTH_BINS.
 *
 * Note: this function counts domain entries, not the sum of their
 * frequencies.
 *
 * @param domain A domain object (not just a name).
 * @param L the desired length limit (must be an integer).
 *
 * @return An integer number of domain entries whose glyph sequences are
 *     no longer than the given limit; possibly 0 (always 0 when L <= 0).
 */
export function words_no_longer_than(domain, L) {
    if (L <= 0) {
        return 0;
    } else if (L - 1 < DOMAIN_LENGTH_BINS - 1) {
        return domain.length_sums[L - 1];
    } else {
        let count = domain.length_sums[DOMAIN_LENGTH_BINS - 2];
        for (let i = count; i < domain.length_ordering.length; ++i) {
            let len = domain.entries[domain.length_ordering[i]][0].length;
            if (len > L) {
                return count;
            } else {
                count += 1;
            }
        }
        return count;
    }
}

/**
 * Returns the nth word no longer than L glyphs in the given domain. N is
 * wrapped to fit in the appropriate number for words_no_longer_than.
 * Undefined is returned if there are no words in the domain short enough.
 *
 * @param domain A domain object (not just a name).
 * @param L The integer length limit.
 * @param n An integer that determines which word to select.
 *
 * @return A 3-element [glyphs, word, frequency] array.
 */
export function nth_short_word(domain, L, n) {
    let max = words_no_longer_than(domain, L);
    if (max == 0) {
        return undefined;
    }
    n %= max;
    return domain.entries[domain.length_ordering[n]];
}<|MERGE_RESOLUTION|>--- conflicted
+++ resolved
@@ -230,12 +230,9 @@
     index_progress_callback,
     finished_callback
 ) {
-<<<<<<< HEAD
-=======
     // TODO: Use this version when worker module import support is
     // available.
     // var worker = new window.Worker(FINALIZE_URL, {'type': 'module'});
->>>>>>> 1c627b90
     var worker = new window.Worker(FINALIZE_URL);
     worker.onmessage = function (msg) {
         // Gets a name + finalized domain from the worker and adds the domain.
@@ -274,12 +271,9 @@
  *     callback parameter to access the resulting JSON string.
  */
 export function stringify_and_callback(object, callback) {
-<<<<<<< HEAD
-=======
     // TODO: Use this version when worker module import support is
     // available.
     // let worker = new window.Worker(STRINGIFY_URL, {'type': 'module'});
->>>>>>> 1c627b90
     let worker = new window.Worker(STRINGIFY_URL);
     worker.onmessage = function (msg) {
         if (msg.data == "worker_ready") { // initial ready message
