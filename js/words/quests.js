--- conflicted
+++ resolved
@@ -330,7 +330,7 @@
  *     - 'branch' Create a certain number of y-shaped branches.
  *     - 'glyph' Unlock certain numbers of certain specific glyphs.
  *
- * @param reward TODO: What are these and how do they work? - Kat and 
+ * @param reward TODO: What are these and how do they work? - Kat and
  *               Staci this into a function)
  */
 export function Quest(type, reward) {
@@ -387,20 +387,13 @@
     return false;
 };
 
-<<<<<<< HEAD
-=======
 /**
  * Calls the reward function of the Quest object.
  */
->>>>>>> 6d57b71f
 Quest.prototype.claim_reward = function() {
     this.reward();
 }
 
-<<<<<<< HEAD
-
-=======
->>>>>>> 6d57b71f
 /**
  * Handles taps on the quest UI element in a list of quests.
  *
