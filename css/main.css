--- conflicted
+++ resolved
@@ -243,7 +243,6 @@
     border: 1pt solid #68f;
 }
 
-<<<<<<< HEAD
 /* ---------------------------------- *
  * Avatar areas and the avatar system *
  * ---------------------------------- */
@@ -268,7 +267,8 @@
 
 .avatar:hover {
     opacity: 0;
-=======
+}
+
 .slot {
     text-align: center;
     display: block;
@@ -286,5 +286,4 @@
     border-color: #eee;
     color: #fff;
     background: #777;
->>>>>>> 8e148abf
 }